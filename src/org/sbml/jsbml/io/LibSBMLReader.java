/*
 * $Id$
 * $URL$
 *
 * 
 *==================================================================================
 * Copyright (c) 2009 The jsbml team.
 *
 * This file is part of jsbml, the pure java SBML library. Please visit
 * http://sbml.org for more information about SBML, and http://jsbml.sourceforge.net/
 * to get the latest version of jsbml.
 *
 * jsbml is free software: you can redistribute it and/or modify
 * it under the terms of the GNU Lesser General Public License as published by
 * the Free Software Foundation, either version 2.1 of the License, or
 * (at your option) any later version.
 *
 * jsbml is distributed in the hope that it will be useful,
 * but WITHOUT ANY WARRANTY; without even the implied warranty of
 * MERCHANTABILITY or FITNESS FOR A PARTICULAR PURPOSE.  See the
 * GNU Lesser General Public License for more details.
 *
 * You should have received a copy of the GNU Lesser General Public License
 * along with jsbml.  If not, see <http://www.gnu.org/licenses/old-licenses/lgpl-2.1.html>.
 *
 *===================================================================================
 *
 */

package org.sbml.jsbml.io;

import java.util.Calendar;
import java.util.Date;
import java.util.HashSet;
import java.util.LinkedList;
import java.util.List;
import java.util.Set;
import java.util.TimeZone;

<<<<<<< HEAD
import org.sbml.jsbml.ASTNode;
import org.sbml.jsbml.AlgebraicRule;
import org.sbml.jsbml.AssignmentRule;
import org.sbml.jsbml.CVTerm;
import org.sbml.jsbml.Compartment;
import org.sbml.jsbml.CompartmentType;
import org.sbml.jsbml.Constraint;
import org.sbml.jsbml.Delay;
import org.sbml.jsbml.Event;
import org.sbml.jsbml.EventAssignment;
import org.sbml.jsbml.FunctionDefinition;
import org.sbml.jsbml.InitialAssignment;
import org.sbml.jsbml.KineticLaw;
import org.sbml.jsbml.MathContainer;
import org.sbml.jsbml.Model;
import org.sbml.jsbml.ModelCreator;
import org.sbml.jsbml.ModelHistory;
import org.sbml.jsbml.ModifierSpeciesReference;
import org.sbml.jsbml.NamedSBase;
import org.sbml.jsbml.Parameter;
import org.sbml.jsbml.RateRule;
import org.sbml.jsbml.Reaction;
import org.sbml.jsbml.Rule;
import org.sbml.jsbml.SBMLDocument;
import org.sbml.jsbml.SBMLException;
import org.sbml.jsbml.SBMLReader;
import org.sbml.jsbml.SBase;
import org.sbml.jsbml.SBaseChangedListener;
import org.sbml.jsbml.Species;
import org.sbml.jsbml.SpeciesReference;
import org.sbml.jsbml.SpeciesType;
import org.sbml.jsbml.StoichiometryMath;
import org.sbml.jsbml.Symbol;
import org.sbml.jsbml.Trigger;
import org.sbml.jsbml.Unit;
import org.sbml.jsbml.UnitDefinition;
import org.sbml.jsbml.CVTerm.Qualifier;
=======
import org.sbml.jsbml.element.AlgebraicRule;
import org.sbml.jsbml.element.AssignmentRule;
import org.sbml.jsbml.element.CVTerm;
import org.sbml.jsbml.element.Compartment;
import org.sbml.jsbml.element.CompartmentType;
import org.sbml.jsbml.element.Constraint;
import org.sbml.jsbml.element.Delay;
import org.sbml.jsbml.element.Event;
import org.sbml.jsbml.element.EventAssignment;
import org.sbml.jsbml.element.FunctionDefinition;
import org.sbml.jsbml.element.InitialAssignment;
import org.sbml.jsbml.element.KineticLaw;
import org.sbml.jsbml.element.Model;
import org.sbml.jsbml.element.ModelCreator;
import org.sbml.jsbml.element.ModelHistory;
import org.sbml.jsbml.element.ModifierSpeciesReference;
import org.sbml.jsbml.element.NamedSBase;
import org.sbml.jsbml.element.Parameter;
import org.sbml.jsbml.element.RateRule;
import org.sbml.jsbml.element.Reaction;
import org.sbml.jsbml.element.Rule;
import org.sbml.jsbml.element.SBMLDocument;
import org.sbml.jsbml.element.SBMLException;
import org.sbml.jsbml.element.SBase;
import org.sbml.jsbml.element.Species;
import org.sbml.jsbml.element.SpeciesReference;
import org.sbml.jsbml.element.SpeciesType;
import org.sbml.jsbml.element.StoichiometryMath;
import org.sbml.jsbml.element.Symbol;
import org.sbml.jsbml.element.Trigger;
import org.sbml.jsbml.element.Unit;
import org.sbml.jsbml.element.UnitDefinition;
import org.sbml.jsbml.element.CVTerm.Qualifier;
>>>>>>> 0ac1bd39
import org.sbml.libsbml.SBMLError;
import org.sbml.libsbml.libsbmlConstants;

/**
 * @author Andreas Dr&auml;ger <a
 *         href="mailto:andreas.draeger@uni-tuebingen.de">
 *         andreas.draeger@uni-tuebingen.de</a>
 * 
 */
public class LibSBMLReader implements SBMLReader {

	private static final String error = " must be an instance of ";

	/**
	 * 
	 * @param model
	 */
	public static final void addPredefinedUnitDefinitions(Model model) {
		if (model.getUnitDefinition("substance") == null)
			model.addUnitDefinition(UnitDefinition.substance(model.getLevel(),
					model.getVersion()));
		if (model.getUnitDefinition("volume") == null)
			model.addUnitDefinition(UnitDefinition.volume(model.getLevel(),
					model.getVersion()));
		if (model.getUnitDefinition("area") == null)
			model.addUnitDefinition(UnitDefinition.area(model.getLevel(), model
					.getVersion()));
		if (model.getUnitDefinition("length") == null)
			model.addUnitDefinition(UnitDefinition.length(model.getLevel(),
					model.getVersion()));
		if (model.getUnitDefinition("time") == null)
			model.addUnitDefinition(UnitDefinition.time(model.getLevel(), model
					.getVersion()));
	}

	/**
	 * Converts a libSBML SBMLError object into a jsbml SBMLException object.
	 * 
	 * @param error
	 * @return
	 */
	public static final SBMLException convert(SBMLError error) {
		SBMLException exc = new SBMLException(error.getMessage());
		if (error.getCategory() == libsbmlConstants.LIBSBML_CAT_GENERAL_CONSISTENCY)
			exc.setCategory(SBMLException.Category.GENERAL_CONSISTENCY);
		else if (error.getCategory() == libsbmlConstants.LIBSBML_CAT_IDENTIFIER_CONSISTENCY)
			exc.setCategory(SBMLException.Category.IDENTIFIER_CONSISTENCY);
		else if (error.getCategory() == libsbmlConstants.LIBSBML_CAT_INTERNAL)
			exc.setCategory(SBMLException.Category.INTERNAL);
		else if (error.getCategory() == libsbmlConstants.LIBSBML_CAT_INTERNAL_CONSISTENCY)
			exc.setCategory(SBMLException.Category.INTERNAL_CONSISTENCY);
		else if (error.getCategory() == libsbmlConstants.LIBSBML_CAT_MATHML_CONSISTENCY)
			exc.setCategory(SBMLException.Category.MATHML_CONSISTENCY);
		else if (error.getCategory() == libsbmlConstants.LIBSBML_CAT_MODELING_PRACTICE)
			exc.setCategory(SBMLException.Category.MODELING_PRACTICE);
		else if (error.getCategory() == libsbmlConstants.LIBSBML_CAT_OVERDETERMINED_MODEL)
			exc.setCategory(SBMLException.Category.OVERDETERMINED_MODEL);
		else if (error.getCategory() == libsbmlConstants.LIBSBML_CAT_SBML)
			exc.setCategory(SBMLException.Category.SBML);
		else if (error.getCategory() == libsbmlConstants.LIBSBML_CAT_SBML_L1_COMPAT)
			exc.setCategory(SBMLException.Category.SBML_L1_COMPAT);
		else if (error.getCategory() == libsbmlConstants.LIBSBML_CAT_SBML_L2V1_COMPAT)
			exc.setCategory(SBMLException.Category.SBML_L2V1_COMPAT);
		else if (error.getCategory() == libsbmlConstants.LIBSBML_CAT_SBML_L2V2_COMPAT)
			exc.setCategory(SBMLException.Category.SBML_L2V2_COMPAT);
		else if (error.getCategory() == libsbmlConstants.LIBSBML_CAT_SBML_L2V3_COMPAT)
			exc.setCategory(SBMLException.Category.SBML_L2V3_COMPAT);
		else if (error.getCategory() == libsbmlConstants.LIBSBML_CAT_SBML_L2V4_COMPAT)
			exc.setCategory(SBMLException.Category.SBML_L2V4_COMPAT);
		else if (error.getCategory() == libsbmlConstants.LIBSBML_CAT_SBO_CONSISTENCY)
			exc.setCategory(SBMLException.Category.SBO_CONSISTENCY);
		else if (error.getCategory() == libsbmlConstants.LIBSBML_CAT_SYSTEM)
			exc.setCategory(SBMLException.Category.SYSTEM);
		else if (error.getCategory() == libsbmlConstants.LIBSBML_CAT_UNITS_CONSISTENCY)
			exc.setCategory(SBMLException.Category.UNITS_CONSISTENCY);
		else if (error.getCategory() == libsbmlConstants.LIBSBML_CAT_XML)
			exc.setCategory(SBMLException.Category.XML);
		exc.setShortMessage(error.getShortMessage());
		if (error.getErrorId() == libsbmlConstants.UnknownError)
			exc.setCode(SBMLException.Code.UnknownError);
		else if (error.getErrorId() == libsbmlConstants.NotUTF8)
			exc.setCode(SBMLException.Code.NotUTF8);
		else if (error.getErrorId() == libsbmlConstants.UnrecognizedElement)
			exc.setCode(SBMLException.Code.UnrecognizedElement);
		else if (error.getErrorId() == libsbmlConstants.NotSchemaConformant)
			exc.setCode(SBMLException.Code.NotSchemaConformant);
		else if (error.getErrorId() == libsbmlConstants.InvalidMathElement)
			exc.setCode(SBMLException.Code.InvalidMathElement);
		else if (error.getErrorId() == libsbmlConstants.DisallowedMathMLSymbol)
			exc.setCode(SBMLException.Code.DisallowedMathMLSymbol);
		else if (error.getErrorId() == libsbmlConstants.DisallowedMathMLEncodingUse)
			exc.setCode(SBMLException.Code.DisallowedMathMLEncodingUse);
		else if (error.getErrorId() == libsbmlConstants.DisallowedDefinitionURLUse)
			exc.setCode(SBMLException.Code.DisallowedDefinitionURLUse);
		else if (error.getErrorId() == libsbmlConstants.BadCsymbolDefinitionURLValue)
			exc.setCode(SBMLException.Code.BadCsymbolDefinitionURLValue);
		else if (error.getErrorId() == libsbmlConstants.DisallowedMathTypeAttributeUse)
			exc.setCode(SBMLException.Code.DisallowedMathTypeAttributeUse);
		else if (error.getErrorId() == libsbmlConstants.DisallowedMathTypeAttributeValue)
			exc.setCode(SBMLException.Code.DisallowedMathTypeAttributeValue);
		else if (error.getErrorId() == libsbmlConstants.LambdaOnlyAllowedInFunctionDef)
			exc.setCode(SBMLException.Code.LambdaOnlyAllowedInFunctionDef);
		else if (error.getErrorId() == libsbmlConstants.BooleanOpsNeedBooleanArgs)
			exc.setCode(SBMLException.Code.BooleanOpsNeedBooleanArgs);
		else if (error.getErrorId() == libsbmlConstants.NumericOpsNeedNumericArgs)
			exc.setCode(SBMLException.Code.NumericOpsNeedNumericArgs);
		else if (error.getErrorId() == libsbmlConstants.ArgsToEqNeedSameType)
			exc.setCode(SBMLException.Code.ArgsToEqNeedSameType);
		else if (error.getErrorId() == libsbmlConstants.PiecewiseNeedsConsistentTypes)
			exc.setCode(SBMLException.Code.PiecewiseNeedsConsistentTypes);
		else if (error.getErrorId() == libsbmlConstants.PieceNeedsBoolean)
			exc.setCode(SBMLException.Code.PieceNeedsBoolean);
		else if (error.getErrorId() == libsbmlConstants.ApplyCiMustBeUserFunction)
			exc.setCode(SBMLException.Code.ApplyCiMustBeUserFunction);
		else if (error.getErrorId() == libsbmlConstants.ApplyCiMustBeModelComponent)
			exc.setCode(SBMLException.Code.ApplyCiMustBeModelComponent);
		else if (error.getErrorId() == libsbmlConstants.KineticLawParametersAreLocalOnly)
			exc.setCode(SBMLException.Code.KineticLawParametersAreLocalOnly);
		else if (error.getErrorId() == libsbmlConstants.MathResultMustBeNumeric)
			exc.setCode(SBMLException.Code.MathResultMustBeNumeric);
		else if (error.getErrorId() == libsbmlConstants.OpsNeedCorrectNumberOfArgs)
			exc.setCode(SBMLException.Code.OpsNeedCorrectNumberOfArgs);
		else if (error.getErrorId() == libsbmlConstants.InvalidNoArgsPassedToFunctionDef)
			exc.setCode(SBMLException.Code.InvalidNoArgsPassedToFunctionDef);
		else if (error.getErrorId() == libsbmlConstants.DuplicateComponentId)
			exc.setCode(SBMLException.Code.DuplicateComponentId);
		else if (error.getErrorId() == libsbmlConstants.DuplicateUnitDefinitionId)
			exc.setCode(SBMLException.Code.DuplicateUnitDefinitionId);
		else if (error.getErrorId() == libsbmlConstants.DuplicateLocalParameterId)
			exc.setCode(SBMLException.Code.DuplicateLocalParameterId);
		else if (error.getErrorId() == libsbmlConstants.MultipleAssignmentOrRateRules)
			exc.setCode(SBMLException.Code.MultipleAssignmentOrRateRules);
		else if (error.getErrorId() == libsbmlConstants.MultipleEventAssignmentsForId)
			exc.setCode(SBMLException.Code.MultipleEventAssignmentsForId);
		else if (error.getErrorId() == libsbmlConstants.EventAndAssignmentRuleForId)
			exc.setCode(SBMLException.Code.EventAndAssignmentRuleForId);
		else if (error.getErrorId() == libsbmlConstants.DuplicateMetaId)
			exc.setCode(SBMLException.Code.DuplicateMetaId);
		else if (error.getErrorId() == libsbmlConstants.InvalidSBOTermSyntax)
			exc.setCode(SBMLException.Code.InvalidSBOTermSyntax);
		else if (error.getErrorId() == libsbmlConstants.InvalidMetaidSyntax)
			exc.setCode(SBMLException.Code.InvalidMetaidSyntax);
		else if (error.getErrorId() == libsbmlConstants.InvalidIdSyntax)
			exc.setCode(SBMLException.Code.InvalidIdSyntax);
		else if (error.getErrorId() == libsbmlConstants.InvalidUnitIdSyntax)
			exc.setCode(SBMLException.Code.InvalidUnitIdSyntax);
		else if (error.getErrorId() == libsbmlConstants.MissingAnnotationNamespace)
			exc.setCode(SBMLException.Code.MissingAnnotationNamespace);
		else if (error.getErrorId() == libsbmlConstants.DuplicateAnnotationNamespaces)
			exc.setCode(SBMLException.Code.DuplicateAnnotationNamespaces);
		else if (error.getErrorId() == libsbmlConstants.SBMLNamespaceInAnnotation)
			exc.setCode(SBMLException.Code.SBMLNamespaceInAnnotation);
		else if (error.getErrorId() == libsbmlConstants.InconsistentArgUnits)
			exc.setCode(SBMLException.Code.InconsistentArgUnits);
		else if (error.getErrorId() == libsbmlConstants.AssignRuleCompartmentMismatch)
			exc.setCode(SBMLException.Code.AssignRuleCompartmentMismatch);
		else if (error.getErrorId() == libsbmlConstants.AssignRuleSpeciesMismatch)
			exc.setCode(SBMLException.Code.AssignRuleSpeciesMismatch);
		else if (error.getErrorId() == libsbmlConstants.AssignRuleParameterMismatch)
			exc.setCode(SBMLException.Code.AssignRuleParameterMismatch);
		else if (error.getErrorId() == libsbmlConstants.InitAssignCompartmenMismatch)
			exc.setCode(SBMLException.Code.InitAssignCompartmenMismatch);
		else if (error.getErrorId() == libsbmlConstants.InitAssignSpeciesMismatch)
			exc.setCode(SBMLException.Code.InitAssignSpeciesMismatch);
		else if (error.getErrorId() == libsbmlConstants.InitAssignParameterMismatch)
			exc.setCode(SBMLException.Code.InitAssignParameterMismatch);
		else if (error.getErrorId() == libsbmlConstants.RateRuleCompartmentMismatch)
			exc.setCode(SBMLException.Code.RateRuleCompartmentMismatch);
		else if (error.getErrorId() == libsbmlConstants.RateRuleSpeciesMismatch)
			exc.setCode(SBMLException.Code.RateRuleSpeciesMismatch);
		else if (error.getErrorId() == libsbmlConstants.RateRuleParameterMismatch)
			exc.setCode(SBMLException.Code.RateRuleParameterMismatch);
		else if (error.getErrorId() == libsbmlConstants.KineticLawNotSubstancePerTime)
			exc.setCode(SBMLException.Code.KineticLawNotSubstancePerTime);
		else if (error.getErrorId() == libsbmlConstants.DelayUnitsNotTime)
			exc.setCode(SBMLException.Code.DelayUnitsNotTime);
		else if (error.getErrorId() == libsbmlConstants.EventAssignCompartmentMismatch)
			exc.setCode(SBMLException.Code.EventAssignCompartmentMismatch);
		else if (error.getErrorId() == libsbmlConstants.EventAssignSpeciesMismatch)
			exc.setCode(SBMLException.Code.EventAssignSpeciesMismatch);
		else if (error.getErrorId() == libsbmlConstants.EventAssignParameterMismatch)
			exc.setCode(SBMLException.Code.EventAssignParameterMismatch);
		else if (error.getErrorId() == libsbmlConstants.OverdeterminedSystem)
			exc.setCode(SBMLException.Code.OverdeterminedSystem);
		else if (error.getErrorId() == libsbmlConstants.InvalidModelSBOTerm)
			exc.setCode(SBMLException.Code.InvalidModelSBOTerm);
		else if (error.getErrorId() == libsbmlConstants.InvalidFunctionDefSBOTerm)
			exc.setCode(SBMLException.Code.InvalidFunctionDefSBOTerm);
		else if (error.getErrorId() == libsbmlConstants.InvalidParameterSBOTerm)
			exc.setCode(SBMLException.Code.InvalidParameterSBOTerm);
		else if (error.getErrorId() == libsbmlConstants.InvalidInitAssignSBOTerm)
			exc.setCode(SBMLException.Code.InvalidInitAssignSBOTerm);
		else if (error.getErrorId() == libsbmlConstants.InvalidRuleSBOTerm)
			exc.setCode(SBMLException.Code.InvalidRuleSBOTerm);
		else if (error.getErrorId() == libsbmlConstants.InvalidConstraintSBOTerm)
			exc.setCode(SBMLException.Code.InvalidConstraintSBOTerm);
		else if (error.getErrorId() == libsbmlConstants.InvalidReactionSBOTerm)
			exc.setCode(SBMLException.Code.InvalidReactionSBOTerm);
		else if (error.getErrorId() == libsbmlConstants.InvalidSpeciesReferenceSBOTerm)
			exc.setCode(SBMLException.Code.InvalidSpeciesReferenceSBOTerm);
		else if (error.getErrorId() == libsbmlConstants.InvalidKineticLawSBOTerm)
			exc.setCode(SBMLException.Code.InvalidKineticLawSBOTerm);
		else if (error.getErrorId() == libsbmlConstants.InvalidEventSBOTerm)
			exc.setCode(SBMLException.Code.InvalidEventSBOTerm);
		else if (error.getErrorId() == libsbmlConstants.InvalidEventAssignmentSBOTerm)
			exc.setCode(SBMLException.Code.InvalidEventAssignmentSBOTerm);
		else if (error.getErrorId() == libsbmlConstants.InvalidCompartmentSBOTerm)
			exc.setCode(SBMLException.Code.InvalidCompartmentSBOTerm);
		else if (error.getErrorId() == libsbmlConstants.InvalidSpeciesSBOTerm)
			exc.setCode(SBMLException.Code.InvalidSpeciesSBOTerm);
		else if (error.getErrorId() == libsbmlConstants.InvalidCompartmentTypeSBOTerm)
			exc.setCode(SBMLException.Code.InvalidCompartmentTypeSBOTerm);
		else if (error.getErrorId() == libsbmlConstants.InvalidSpeciesTypeSBOTerm)
			exc.setCode(SBMLException.Code.InvalidSpeciesTypeSBOTerm);
		else if (error.getErrorId() == libsbmlConstants.InvalidTriggerSBOTerm)
			exc.setCode(SBMLException.Code.InvalidTriggerSBOTerm);
		else if (error.getErrorId() == libsbmlConstants.InvalidDelaySBOTerm)
			exc.setCode(SBMLException.Code.InvalidDelaySBOTerm);
		else if (error.getErrorId() == libsbmlConstants.NotesNotInXHTMLNamespace)
			exc.setCode(SBMLException.Code.NotesNotInXHTMLNamespace);
		else if (error.getErrorId() == libsbmlConstants.NotesContainsXMLDecl)
			exc.setCode(SBMLException.Code.NotesContainsXMLDecl);
		else if (error.getErrorId() == libsbmlConstants.NotesContainsDOCTYPE)
			exc.setCode(SBMLException.Code.NotesContainsDOCTYPE);
		else if (error.getErrorId() == libsbmlConstants.InvalidNotesContent)
			exc.setCode(SBMLException.Code.InvalidNotesContent);
		else if (error.getErrorId() == libsbmlConstants.InvalidNamespaceOnSBML)
			exc.setCode(SBMLException.Code.InvalidNamespaceOnSBML);
		else if (error.getErrorId() == libsbmlConstants.MissingOrInconsistentLevel)
			exc.setCode(SBMLException.Code.MissingOrInconsistentLevel);
		else if (error.getErrorId() == libsbmlConstants.MissingOrInconsistentVersion)
			exc.setCode(SBMLException.Code.MissingOrInconsistentVersion);
		else if (error.getErrorId() == libsbmlConstants.AnnotationNotesNotAllowedLevel1)
			exc.setCode(SBMLException.Code.AnnotationNotesNotAllowedLevel1);
		else if (error.getErrorId() == libsbmlConstants.MissingModel)
			exc.setCode(SBMLException.Code.MissingModel);
		else if (error.getErrorId() == libsbmlConstants.IncorrectOrderInModel)
			exc.setCode(SBMLException.Code.IncorrectOrderInModel);
		else if (error.getErrorId() == libsbmlConstants.EmptyListElement)
			exc.setCode(SBMLException.Code.EmptyListElement);
		else if (error.getErrorId() == libsbmlConstants.NeedCompartmentIfHaveSpecies)
			exc.setCode(SBMLException.Code.NeedCompartmentIfHaveSpecies);
		else if (error.getErrorId() == libsbmlConstants.FunctionDefMathNotLambda)
			exc.setCode(SBMLException.Code.FunctionDefMathNotLambda);
		else if (error.getErrorId() == libsbmlConstants.InvalidApplyCiInLambda)
			exc.setCode(SBMLException.Code.InvalidApplyCiInLambda);
		else if (error.getErrorId() == libsbmlConstants.RecursiveFunctionDefinition)
			exc.setCode(SBMLException.Code.RecursiveFunctionDefinition);
		else if (error.getErrorId() == libsbmlConstants.InvalidCiInLambda)
			exc.setCode(SBMLException.Code.InvalidCiInLambda);
		else if (error.getErrorId() == libsbmlConstants.InvalidFunctionDefReturnType)
			exc.setCode(SBMLException.Code.InvalidFunctionDefReturnType);
		else if (error.getErrorId() == libsbmlConstants.InvalidUnitDefId)
			exc.setCode(SBMLException.Code.InvalidUnitDefId);
		else if (error.getErrorId() == libsbmlConstants.InvalidSubstanceRedefinition)
			exc.setCode(SBMLException.Code.InvalidSubstanceRedefinition);
		else if (error.getErrorId() == libsbmlConstants.InvalidLengthRedefinition)
			exc.setCode(SBMLException.Code.InvalidLengthRedefinition);
		else if (error.getErrorId() == libsbmlConstants.InvalidAreaRedefinition)
			exc.setCode(SBMLException.Code.InvalidAreaRedefinition);
		else if (error.getErrorId() == libsbmlConstants.InvalidTimeRedefinition)
			exc.setCode(SBMLException.Code.InvalidTimeRedefinition);
		else if (error.getErrorId() == libsbmlConstants.InvalidVolumeRedefinition)
			exc.setCode(SBMLException.Code.InvalidVolumeRedefinition);
		else if (error.getErrorId() == libsbmlConstants.VolumeLitreDefExponentNotOne)
			exc.setCode(SBMLException.Code.VolumeLitreDefExponentNotOne);
		else if (error.getErrorId() == libsbmlConstants.VolumeMetreDefExponentNot3)
			exc.setCode(SBMLException.Code.VolumeMetreDefExponentNot3);
		else if (error.getErrorId() == libsbmlConstants.EmptyListOfUnits)
			exc.setCode(SBMLException.Code.EmptyListOfUnits);
		else if (error.getErrorId() == libsbmlConstants.InvalidUnitKind)
			exc.setCode(SBMLException.Code.InvalidUnitKind);
		else if (error.getErrorId() == libsbmlConstants.OffsetNoLongerValid)
			exc.setCode(SBMLException.Code.OffsetNoLongerValid);
		else if (error.getErrorId() == libsbmlConstants.CelsiusNoLongerValid)
			exc.setCode(SBMLException.Code.CelsiusNoLongerValid);
		else if (error.getErrorId() == libsbmlConstants.ZeroDimensionalCompartmentSize)
			exc.setCode(SBMLException.Code.ZeroDimensionalCompartmentSize);
		else if (error.getErrorId() == libsbmlConstants.ZeroDimensionalCompartmentUnits)
			exc.setCode(SBMLException.Code.ZeroDimensionalCompartmentUnits);
		else if (error.getErrorId() == libsbmlConstants.ZeroDimensionalCompartmentConst)
			exc.setCode(SBMLException.Code.ZeroDimensionalCompartmentConst);
		else if (error.getErrorId() == libsbmlConstants.UndefinedOutsideCompartment)
			exc.setCode(SBMLException.Code.UndefinedOutsideCompartment);
		else if (error.getErrorId() == libsbmlConstants.RecursiveCompartmentContainment)
			exc.setCode(SBMLException.Code.RecursiveCompartmentContainment);
		else if (error.getErrorId() == libsbmlConstants.ZeroDCompartmentContainment)
			exc.setCode(SBMLException.Code.ZeroDCompartmentContainment);
		else if (error.getErrorId() == libsbmlConstants.Invalid1DCompartmentUnits)
			exc.setCode(SBMLException.Code.Invalid1DCompartmentUnits);
		else if (error.getErrorId() == libsbmlConstants.Invalid2DCompartmentUnits)
			exc.setCode(SBMLException.Code.Invalid2DCompartmentUnits);
		else if (error.getErrorId() == libsbmlConstants.Invalid3DCompartmentUnits)
			exc.setCode(SBMLException.Code.Invalid3DCompartmentUnits);
		else if (error.getErrorId() == libsbmlConstants.InvalidCompartmentTypeRef)
			exc.setCode(SBMLException.Code.InvalidCompartmentTypeRef);
		else if (error.getErrorId() == libsbmlConstants.InvalidSpeciesCompartmentRef)
			exc.setCode(SBMLException.Code.InvalidSpeciesCompartmentRef);
		else if (error.getErrorId() == libsbmlConstants.HasOnlySubsNoSpatialUnits)
			exc.setCode(SBMLException.Code.HasOnlySubsNoSpatialUnits);
		else if (error.getErrorId() == libsbmlConstants.NoSpatialUnitsInZeroD)
			exc.setCode(SBMLException.Code.NoSpatialUnitsInZeroD);
		else if (error.getErrorId() == libsbmlConstants.NoConcentrationInZeroD)
			exc.setCode(SBMLException.Code.NoConcentrationInZeroD);
		else if (error.getErrorId() == libsbmlConstants.SpatialUnitsInOneD)
			exc.setCode(SBMLException.Code.SpatialUnitsInOneD);
		else if (error.getErrorId() == libsbmlConstants.SpatialUnitsInTwoD)
			exc.setCode(SBMLException.Code.SpatialUnitsInTwoD);
		else if (error.getErrorId() == libsbmlConstants.SpatialUnitsInThreeD)
			exc.setCode(SBMLException.Code.SpatialUnitsInThreeD);
		else if (error.getErrorId() == libsbmlConstants.InvalidSpeciesSusbstanceUnits)
			exc.setCode(SBMLException.Code.InvalidSpeciesSusbstanceUnits);
		else if (error.getErrorId() == libsbmlConstants.BothAmountAndConcentrationSet)
			exc.setCode(SBMLException.Code.BothAmountAndConcentrationSet);
		else if (error.getErrorId() == libsbmlConstants.NonBoundarySpeciesAssignedAndUsed)
			exc.setCode(SBMLException.Code.NonBoundarySpeciesAssignedAndUsed);
		else if (error.getErrorId() == libsbmlConstants.NonConstantSpeciesUsed)
			exc.setCode(SBMLException.Code.NonConstantSpeciesUsed);
		else if (error.getErrorId() == libsbmlConstants.InvalidSpeciesTypeRef)
			exc.setCode(SBMLException.Code.InvalidSpeciesTypeRef);
		else if (error.getErrorId() == libsbmlConstants.MultSpeciesSameTypeInCompartment)
			exc.setCode(SBMLException.Code.MultSpeciesSameTypeInCompartment);
		else if (error.getErrorId() == libsbmlConstants.MissingSpeciesCompartment)
			exc.setCode(SBMLException.Code.MissingSpeciesCompartment);
		else if (error.getErrorId() == libsbmlConstants.SpatialSizeUnitsRemoved)
			exc.setCode(SBMLException.Code.SpatialSizeUnitsRemoved);
		else if (error.getErrorId() == libsbmlConstants.InvalidParameterUnits)
			exc.setCode(SBMLException.Code.InvalidParameterUnits);
		else if (error.getErrorId() == libsbmlConstants.InvalidInitAssignSymbol)
			exc.setCode(SBMLException.Code.InvalidInitAssignSymbol);
		else if (error.getErrorId() == libsbmlConstants.MultipleInitAssignments)
			exc.setCode(SBMLException.Code.MultipleInitAssignments);
		else if (error.getErrorId() == libsbmlConstants.InitAssignmentAndRuleForSameId)
			exc.setCode(SBMLException.Code.InitAssignmentAndRuleForSameId);
		else if (error.getErrorId() == libsbmlConstants.InvalidAssignRuleVariable)
			exc.setCode(SBMLException.Code.InvalidAssignRuleVariable);
		else if (error.getErrorId() == libsbmlConstants.InvalidRateRuleVariable)
			exc.setCode(SBMLException.Code.InvalidRateRuleVariable);
		else if (error.getErrorId() == libsbmlConstants.AssignmentToConstantEntity)
			exc.setCode(SBMLException.Code.AssignmentToConstantEntity);
		else if (error.getErrorId() == libsbmlConstants.RateRuleForConstantEntity)
			exc.setCode(SBMLException.Code.RateRuleForConstantEntity);
		else if (error.getErrorId() == libsbmlConstants.CircularRuleDependency)
			exc.setCode(SBMLException.Code.CircularRuleDependency);
		else if (error.getErrorId() == libsbmlConstants.ConstraintMathNotBoolean)
			exc.setCode(SBMLException.Code.ConstraintMathNotBoolean);
		else if (error.getErrorId() == libsbmlConstants.IncorrectOrderInConstraint)
			exc.setCode(SBMLException.Code.IncorrectOrderInConstraint);
		else if (error.getErrorId() == libsbmlConstants.ConstraintNotInXHTMLNamespace)
			exc.setCode(SBMLException.Code.ConstraintNotInXHTMLNamespace);
		else if (error.getErrorId() == libsbmlConstants.ConstraintContainsXMLDecl)
			exc.setCode(SBMLException.Code.ConstraintContainsXMLDecl);
		else if (error.getErrorId() == libsbmlConstants.ConstraintContainsDOCTYPE)
			exc.setCode(SBMLException.Code.ConstraintContainsDOCTYPE);
		else if (error.getErrorId() == libsbmlConstants.InvalidConstraintContent)
			exc.setCode(SBMLException.Code.InvalidConstraintContent);
		else if (error.getErrorId() == libsbmlConstants.NoReactantsOrProducts)
			exc.setCode(SBMLException.Code.NoReactantsOrProducts);
		else if (error.getErrorId() == libsbmlConstants.IncorrectOrderInReaction)
			exc.setCode(SBMLException.Code.IncorrectOrderInReaction);
		else if (error.getErrorId() == libsbmlConstants.EmptyListInReaction)
			exc.setCode(SBMLException.Code.EmptyListInReaction);
		else if (error.getErrorId() == libsbmlConstants.InvalidReactantsProductsList)
			exc.setCode(SBMLException.Code.InvalidReactantsProductsList);
		else if (error.getErrorId() == libsbmlConstants.InvalidModifiersList)
			exc.setCode(SBMLException.Code.InvalidModifiersList);
		else if (error.getErrorId() == libsbmlConstants.InvalidSpeciesReference)
			exc.setCode(SBMLException.Code.InvalidSpeciesReference);
		else if (error.getErrorId() == libsbmlConstants.BothStoichiometryAndMath)
			exc.setCode(SBMLException.Code.BothStoichiometryAndMath);
		else if (error.getErrorId() == libsbmlConstants.UndeclaredSpeciesRef)
			exc.setCode(SBMLException.Code.UndeclaredSpeciesRef);
		else if (error.getErrorId() == libsbmlConstants.IncorrectOrderInKineticLaw)
			exc.setCode(SBMLException.Code.IncorrectOrderInKineticLaw);
		else if (error.getErrorId() == libsbmlConstants.EmptyListInKineticLaw)
			exc.setCode(SBMLException.Code.EmptyListInKineticLaw);
		else if (error.getErrorId() == libsbmlConstants.NonConstantLocalParameter)
			exc.setCode(SBMLException.Code.NonConstantLocalParameter);
		else if (error.getErrorId() == libsbmlConstants.SubsUnitsNoLongerValid)
			exc.setCode(SBMLException.Code.SubsUnitsNoLongerValid);
		else if (error.getErrorId() == libsbmlConstants.TimeUnitsNoLongerValid)
			exc.setCode(SBMLException.Code.TimeUnitsNoLongerValid);
		else if (error.getErrorId() == libsbmlConstants.UndeclaredSpeciesInStoichMath)
			exc.setCode(SBMLException.Code.UndeclaredSpeciesInStoichMath);
		else if (error.getErrorId() == libsbmlConstants.MissingTriggerInEvent)
			exc.setCode(SBMLException.Code.MissingTriggerInEvent);
		else if (error.getErrorId() == libsbmlConstants.TriggerMathNotBoolean)
			exc.setCode(SBMLException.Code.TriggerMathNotBoolean);
		else if (error.getErrorId() == libsbmlConstants.MissingEventAssignment)
			exc.setCode(SBMLException.Code.MissingEventAssignment);
		else if (error.getErrorId() == libsbmlConstants.TimeUnitsEvent)
			exc.setCode(SBMLException.Code.TimeUnitsEvent);
		else if (error.getErrorId() == libsbmlConstants.IncorrectOrderInEvent)
			exc.setCode(SBMLException.Code.IncorrectOrderInEvent);
		else if (error.getErrorId() == libsbmlConstants.ValuesFromTriggerTimeNeedDelay)
			exc.setCode(SBMLException.Code.ValuesFromTriggerTimeNeedDelay);
		else if (error.getErrorId() == libsbmlConstants.InvalidEventAssignmentVariable)
			exc.setCode(SBMLException.Code.InvalidEventAssignmentVariable);
		else if (error.getErrorId() == libsbmlConstants.EventAssignmentForConstantEntity)
			exc.setCode(SBMLException.Code.EventAssignmentForConstantEntity);
		else if (error.getErrorId() == libsbmlConstants.CompartmentShouldHaveSize)
			exc.setCode(SBMLException.Code.CompartmentShouldHaveSize);
		else if (error.getErrorId() == libsbmlConstants.ParameterShouldHaveUnits)
			exc.setCode(SBMLException.Code.ParameterShouldHaveUnits);
		else if (error.getErrorId() == libsbmlConstants.LocalParameterShadowsId)
			exc.setCode(SBMLException.Code.LocalParameterShadowsId);
		else if (error.getErrorId() == libsbmlConstants.CannotConvertToL1V1)
			exc.setCode(SBMLException.Code.CannotConvertToL1V1);
		else if (error.getErrorId() == libsbmlConstants.NoEventsInL1)
			exc.setCode(SBMLException.Code.NoEventsInL1);
		else if (error.getErrorId() == libsbmlConstants.NoFunctionDefinitionsInL1)
			exc.setCode(SBMLException.Code.NoFunctionDefinitionsInL1);
		else if (error.getErrorId() == libsbmlConstants.NoConstraintsInL1)
			exc.setCode(SBMLException.Code.NoConstraintsInL1);
		else if (error.getErrorId() == libsbmlConstants.NoInitialAssignmentsInL1)
			exc.setCode(SBMLException.Code.NoInitialAssignmentsInL1);
		else if (error.getErrorId() == libsbmlConstants.NoSpeciesTypesInL1)
			exc.setCode(SBMLException.Code.NoSpeciesTypesInL1);
		else if (error.getErrorId() == libsbmlConstants.NoCompartmentTypeInL1)
			exc.setCode(SBMLException.Code.NoCompartmentTypeInL1);
		else if (error.getErrorId() == libsbmlConstants.NoNon3DComparmentsInL1)
			exc.setCode(SBMLException.Code.NoNon3DComparmentsInL1);
		else if (error.getErrorId() == libsbmlConstants.NoFancyStoichiometryMathInL1)
			exc.setCode(SBMLException.Code.NoFancyStoichiometryMathInL1);
		else if (error.getErrorId() == libsbmlConstants.NoNonIntegerStoichiometryInL1)
			exc.setCode(SBMLException.Code.NoNonIntegerStoichiometryInL1);
		else if (error.getErrorId() == libsbmlConstants.NoUnitMultipliersOrOffsetsInL1)
			exc.setCode(SBMLException.Code.NoUnitMultipliersOrOffsetsInL1);
		else if (error.getErrorId() == libsbmlConstants.SpeciesCompartmentRequiredInL1)
			exc.setCode(SBMLException.Code.SpeciesCompartmentRequiredInL1);
		else if (error.getErrorId() == libsbmlConstants.NoSpeciesSpatialSizeUnitsInL1)
			exc.setCode(SBMLException.Code.NoSpeciesSpatialSizeUnitsInL1);
		else if (error.getErrorId() == libsbmlConstants.NoSBOTermsInL1)
			exc.setCode(SBMLException.Code.NoSBOTermsInL1);
		else if (error.getErrorId() == libsbmlConstants.StrictUnitsRequiredInL1)
			exc.setCode(SBMLException.Code.StrictUnitsRequiredInL1);
		else if (error.getErrorId() == libsbmlConstants.NoConstraintsInL2v1)
			exc.setCode(SBMLException.Code.NoConstraintsInL2v1);
		else if (error.getErrorId() == libsbmlConstants.NoInitialAssignmentsInL2v1)
			exc.setCode(SBMLException.Code.NoInitialAssignmentsInL2v1);
		else if (error.getErrorId() == libsbmlConstants.NoSpeciesTypeInL2v1)
			exc.setCode(SBMLException.Code.NoSpeciesTypeInL2v1);
		else if (error.getErrorId() == libsbmlConstants.NoCompartmentTypeInL2v1)
			exc.setCode(SBMLException.Code.NoCompartmentTypeInL2v1);
		else if (error.getErrorId() == libsbmlConstants.NoSBOTermsInL2v1)
			exc.setCode(SBMLException.Code.NoSBOTermsInL2v1);
		else if (error.getErrorId() == libsbmlConstants.NoIdOnSpeciesReferenceInL2v1)
			exc.setCode(SBMLException.Code.NoIdOnSpeciesReferenceInL2v1);
		else if (error.getErrorId() == libsbmlConstants.NoDelayedEventAssignmentInL2v1)
			exc.setCode(SBMLException.Code.NoDelayedEventAssignmentInL2v1);
		else if (error.getErrorId() == libsbmlConstants.StrictUnitsRequiredInL2v1)
			exc.setCode(SBMLException.Code.StrictUnitsRequiredInL2v1);
		else if (error.getErrorId() == libsbmlConstants.SBOTermNotUniversalInL2v2)
			exc.setCode(SBMLException.Code.SBOTermNotUniversalInL2v2);
		else if (error.getErrorId() == libsbmlConstants.NoUnitOffsetInL2v2)
			exc.setCode(SBMLException.Code.NoUnitOffsetInL2v2);
		else if (error.getErrorId() == libsbmlConstants.NoKineticLawTimeUnitsInL2v2)
			exc.setCode(SBMLException.Code.NoKineticLawTimeUnitsInL2v2);
		else if (error.getErrorId() == libsbmlConstants.NoKineticLawSubstanceUnitsInL2v2)
			exc.setCode(SBMLException.Code.NoKineticLawSubstanceUnitsInL2v2);
		else if (error.getErrorId() == libsbmlConstants.NoDelayedEventAssignmentInL2v2)
			exc.setCode(SBMLException.Code.NoDelayedEventAssignmentInL2v2);
		else if (error.getErrorId() == libsbmlConstants.ModelSBOBranchChangedBeyondL2v2)
			exc.setCode(SBMLException.Code.ModelSBOBranchChangedBeyondL2v2);
		else if (error.getErrorId() == libsbmlConstants.StrictUnitsRequiredInL2v2)
			exc.setCode(SBMLException.Code.StrictUnitsRequiredInL2v2);
		else if (error.getErrorId() == libsbmlConstants.StrictSBORequiredInL2v2)
			exc.setCode(SBMLException.Code.StrictSBORequiredInL2v2);
		else if (error.getErrorId() == libsbmlConstants.DuplicateAnnotationInvalidInL2v2)
			exc.setCode(SBMLException.Code.DuplicateAnnotationInvalidInL2v2);
		else if (error.getErrorId() == libsbmlConstants.NoUnitOffsetInL2v3)
			exc.setCode(SBMLException.Code.NoUnitOffsetInL2v3);
		else if (error.getErrorId() == libsbmlConstants.NoKineticLawTimeUnitsInL2v3)
			exc.setCode(SBMLException.Code.NoKineticLawTimeUnitsInL2v3);
		else if (error.getErrorId() == libsbmlConstants.NoKineticLawSubstanceUnitsInL2v3)
			exc.setCode(SBMLException.Code.NoKineticLawSubstanceUnitsInL2v3);
		else if (error.getErrorId() == libsbmlConstants.NoSpeciesSpatialSizeUnitsInL2v3)
			exc.setCode(SBMLException.Code.NoSpeciesSpatialSizeUnitsInL2v3);
		else if (error.getErrorId() == libsbmlConstants.NoEventTimeUnitsInL2v3)
			exc.setCode(SBMLException.Code.NoEventTimeUnitsInL2v3);
		else if (error.getErrorId() == libsbmlConstants.NoDelayedEventAssignmentInL2v3)
			exc.setCode(SBMLException.Code.NoDelayedEventAssignmentInL2v3);
		else if (error.getErrorId() == libsbmlConstants.ModelSBOBranchChangedBeyondL2v3)
			exc.setCode(SBMLException.Code.ModelSBOBranchChangedBeyondL2v3);
		else if (error.getErrorId() == libsbmlConstants.StrictUnitsRequiredInL2v3)
			exc.setCode(SBMLException.Code.StrictUnitsRequiredInL2v3);
		else if (error.getErrorId() == libsbmlConstants.StrictSBORequiredInL2v3)
			exc.setCode(SBMLException.Code.StrictSBORequiredInL2v3);
		else if (error.getErrorId() == libsbmlConstants.DuplicateAnnotationInvalidInL2v3)
			exc.setCode(SBMLException.Code.DuplicateAnnotationInvalidInL2v3);
		else if (error.getErrorId() == libsbmlConstants.NoUnitOffsetInL2v4)
			exc.setCode(SBMLException.Code.NoUnitOffsetInL2v4);
		else if (error.getErrorId() == libsbmlConstants.NoKineticLawTimeUnitsInL2v4)
			exc.setCode(SBMLException.Code.NoKineticLawTimeUnitsInL2v4);
		else if (error.getErrorId() == libsbmlConstants.NoKineticLawSubstanceUnitsInL2v4)
			exc.setCode(SBMLException.Code.NoKineticLawSubstanceUnitsInL2v4);
		else if (error.getErrorId() == libsbmlConstants.NoSpeciesSpatialSizeUnitsInL2v4)
			exc.setCode(SBMLException.Code.NoSpeciesSpatialSizeUnitsInL2v4);
		else if (error.getErrorId() == libsbmlConstants.NoEventTimeUnitsInL2v4)
			exc.setCode(SBMLException.Code.NoEventTimeUnitsInL2v4);
		else if (error.getErrorId() == libsbmlConstants.ModelSBOBranchChangedInL2v4)
			exc.setCode(SBMLException.Code.ModelSBOBranchChangedInL2v4);
		else if (error.getErrorId() == libsbmlConstants.DuplicateAnnotationInvalidInL2v4)
			exc.setCode(SBMLException.Code.DuplicateAnnotationInvalidInL2v4);
		else if (error.getErrorId() == libsbmlConstants.InvalidSBMLLevelVersion)
			exc.setCode(SBMLException.Code.InvalidSBMLLevelVersion);
		else if (error.getErrorId() == libsbmlConstants.InvalidRuleOrdering)
			exc.setCode(SBMLException.Code.InvalidRuleOrdering);
		else if (error.getErrorId() == libsbmlConstants.SubsUnitsAllowedInKL)
			exc.setCode(SBMLException.Code.SubsUnitsAllowedInKL);
		else if (error.getErrorId() == libsbmlConstants.TimeUnitsAllowedInKL)
			exc.setCode(SBMLException.Code.TimeUnitsAllowedInKL);
		else if (error.getErrorId() == libsbmlConstants.FormulaInLevel1KL)
			exc.setCode(SBMLException.Code.FormulaInLevel1KL);
		else if (error.getErrorId() == libsbmlConstants.TimeUnitsRemoved)
			exc.setCode(SBMLException.Code.TimeUnitsRemoved);
		else if (error.getErrorId() == libsbmlConstants.BadMathML)
			exc.setCode(SBMLException.Code.BadMathML);
		else if (error.getErrorId() == libsbmlConstants.FailedMathMLReadOfDouble)
			exc.setCode(SBMLException.Code.FailedMathMLReadOfDouble);
		else if (error.getErrorId() == libsbmlConstants.FailedMathMLReadOfInteger)
			exc.setCode(SBMLException.Code.FailedMathMLReadOfInteger);
		else if (error.getErrorId() == libsbmlConstants.FailedMathMLReadOfExponential)
			exc.setCode(SBMLException.Code.FailedMathMLReadOfExponential);
		else if (error.getErrorId() == libsbmlConstants.FailedMathMLReadOfRational)
			exc.setCode(SBMLException.Code.FailedMathMLReadOfRational);
		else if (error.getErrorId() == libsbmlConstants.BadMathMLNodeType)
			exc.setCode(SBMLException.Code.BadMathMLNodeType);
		else if (error.getErrorId() == libsbmlConstants.NoTimeSymbolInFunctionDef)
			exc.setCode(SBMLException.Code.NoTimeSymbolInFunctionDef);
		else if (error.getErrorId() == libsbmlConstants.UndeclaredUnits)
			exc.setCode(SBMLException.Code.UndeclaredUnits);
		else if (error.getErrorId() == libsbmlConstants.UnrecognisedSBOTerm)
			exc.setCode(SBMLException.Code.UnrecognisedSBOTerm);
		else if (error.getErrorId() == libsbmlConstants.ObseleteSBOTerm)
			exc.setCode(SBMLException.Code.ObseleteSBOTerm);
		else if (error.getErrorId() == libsbmlConstants.IncorrectCompartmentSpatialDimensions)
			exc
					.setCode(SBMLException.Code.IncorrectCompartmentSpatialDimensions);
		else if (error.getErrorId() == libsbmlConstants.CompartmentTypeNotValidAttribute)
			exc.setCode(SBMLException.Code.CompartmentTypeNotValidAttribute);
		else if (error.getErrorId() == libsbmlConstants.ConstantNotValidAttribute)
			exc.setCode(SBMLException.Code.ConstantNotValidAttribute);
		else if (error.getErrorId() == libsbmlConstants.MetaIdNotValidAttribute)
			exc.setCode(SBMLException.Code.MetaIdNotValidAttribute);
		else if (error.getErrorId() == libsbmlConstants.SBOTermNotValidAttributeBeforeL2V3)
			exc.setCode(SBMLException.Code.SBOTermNotValidAttributeBeforeL2V3);
		else if (error.getErrorId() == libsbmlConstants.InvalidL1CompartmentUnits)
			exc.setCode(SBMLException.Code.InvalidL1CompartmentUnits);
		else if (error.getErrorId() == libsbmlConstants.L1V1CompartmentVolumeReqd)
			exc.setCode(SBMLException.Code.L1V1CompartmentVolumeReqd);
		else if (error.getErrorId() == libsbmlConstants.CompartmentTypeNotValidComponent)
			exc.setCode(SBMLException.Code.CompartmentTypeNotValidComponent);
		else if (error.getErrorId() == libsbmlConstants.ConstraintNotValidComponent)
			exc.setCode(SBMLException.Code.ConstraintNotValidComponent);
		else if (error.getErrorId() == libsbmlConstants.EventNotValidComponent)
			exc.setCode(SBMLException.Code.EventNotValidComponent);
		else if (error.getErrorId() == libsbmlConstants.SBOTermNotValidAttributeBeforeL2V2)
			exc.setCode(SBMLException.Code.SBOTermNotValidAttributeBeforeL2V2);
		else if (error.getErrorId() == libsbmlConstants.FuncDefNotValidComponent)
			exc.setCode(SBMLException.Code.FuncDefNotValidComponent);
		else if (error.getErrorId() == libsbmlConstants.InitialAssignNotValidComponent)
			exc.setCode(SBMLException.Code.InitialAssignNotValidComponent);
		else if (error.getErrorId() == libsbmlConstants.VariableNotValidAttribute)
			exc.setCode(SBMLException.Code.VariableNotValidAttribute);
		else if (error.getErrorId() == libsbmlConstants.UnitsNotValidAttribute)
			exc.setCode(SBMLException.Code.UnitsNotValidAttribute);
		else if (error.getErrorId() == libsbmlConstants.ConstantSpeciesNotValidAttribute)
			exc.setCode(SBMLException.Code.ConstantSpeciesNotValidAttribute);
		else if (error.getErrorId() == libsbmlConstants.SpatialSizeUnitsNotValidAttribute)
			exc.setCode(SBMLException.Code.SpatialSizeUnitsNotValidAttribute);
		else if (error.getErrorId() == libsbmlConstants.SpeciesTypeNotValidAttribute)
			exc.setCode(SBMLException.Code.SpeciesTypeNotValidAttribute);
		else if (error.getErrorId() == libsbmlConstants.HasOnlySubsUnitsNotValidAttribute)
			exc.setCode(SBMLException.Code.HasOnlySubsUnitsNotValidAttribute);
		else if (error.getErrorId() == libsbmlConstants.IdNotValidAttribute)
			exc.setCode(SBMLException.Code.IdNotValidAttribute);
		else if (error.getErrorId() == libsbmlConstants.NameNotValidAttribute)
			exc.setCode(SBMLException.Code.NameNotValidAttribute);
		else if (error.getErrorId() == libsbmlConstants.SpeciesTypeNotValidComponent)
			exc.setCode(SBMLException.Code.SpeciesTypeNotValidComponent);
		else if (error.getErrorId() == libsbmlConstants.StoichiometryMathNotValidComponent)
			exc.setCode(SBMLException.Code.StoichiometryMathNotValidComponent);
		else if (error.getErrorId() == libsbmlConstants.MultiplierNotValidAttribute)
			exc.setCode(SBMLException.Code.MultiplierNotValidAttribute);
		else if (error.getErrorId() == libsbmlConstants.OffsetNotValidAttribute)
			exc.setCode(SBMLException.Code.OffsetNotValidAttribute);

		exc.setFatal(error.isFatal());
		exc.setError(error.isError());
		exc.setInfo(error.isInfo());
		exc.setInternal(error.isInternal());
		exc.setSystem(error.isSystem());
		exc.setWarning(error.isWarning());
		exc.setXML(error.isXML());

		return exc;
	}

	/**
	 * 
	 */
	protected LinkedList<SBaseChangedListener> listOfSBaseChangeListeners;

	/**
	 * 
	 */
	protected Model model;

	private org.sbml.libsbml.Model originalModel;

	private Set<org.sbml.libsbml.SBMLDocument> setOfDocuments;

	private Set<IOProgressListener> setEventListeners;

	/**
	 * 
	 */
	public LibSBMLReader() {
		listOfSBaseChangeListeners = new LinkedList<SBaseChangedListener>();
		setOfDocuments = new HashSet<org.sbml.libsbml.SBMLDocument>();
		setEventListeners = new HashSet<IOProgressListener>();
	}

	/**
	 * 
	 * @param model
	 */
	public LibSBMLReader(Object model) {
		this();
		this.model = readModel(model);
	}

	/**
	 * 
	 * @param sb
	 */
	public void addAllSBaseChangeListenersTo(SBase sb) {
		for (SBaseChangedListener listener : listOfSBaseChangeListeners)
			sb.addChangeListener(listener);
	}

	/**
	 * 
	 * @param sbcl
	 */
	public void addSBaseChangeListener(SBaseChangedListener sbcl) {
		if (!listOfSBaseChangeListeners.contains(sbcl))
			listOfSBaseChangeListeners.add(sbcl);
	}

	/**
	 * 
	 * @param math
	 * @param parent
	 * @return
	 */
	public ASTNode convert(org.sbml.libsbml.ASTNode math, MathContainer parent) {
		ASTNode ast;
		switch (math.getType()) {
		case libsbmlConstants.AST_REAL:
			ast = new ASTNode(ASTNode.Type.REAL, parent);
			ast.setValue(math.getReal());
			break;
		case libsbmlConstants.AST_INTEGER:
			ast = new ASTNode(ASTNode.Type.INTEGER, parent);
			ast.setValue(math.getInteger());
			break;
		case libsbmlConstants.AST_FUNCTION_LOG:
			ast = new ASTNode(ASTNode.Type.FUNCTION_LOG, parent);
			break;
		case libsbmlConstants.AST_POWER:
			ast = new ASTNode(ASTNode.Type.POWER, parent);
			break;
		case libsbmlConstants.AST_PLUS:
			ast = new ASTNode(ASTNode.Type.PLUS, parent);
			break;
		case libsbmlConstants.AST_MINUS:
			ast = new ASTNode(ASTNode.Type.MINUS, parent);
			break;
		case libsbmlConstants.AST_TIMES:
			ast = new ASTNode(ASTNode.Type.TIMES, parent);
			break;
		case libsbmlConstants.AST_DIVIDE:
			ast = new ASTNode(ASTNode.Type.DIVIDE, parent);
			break;
		case libsbmlConstants.AST_RATIONAL:
			ast = new ASTNode(ASTNode.Type.RATIONAL, parent);
			break;
		case libsbmlConstants.AST_NAME_TIME:
			ast = new ASTNode(ASTNode.Type.NAME_TIME, parent);
			break;
		case libsbmlConstants.AST_FUNCTION_DELAY:
			ast = new ASTNode(ASTNode.Type.FUNCTION_DELAY, parent);
			break;
		case libsbmlConstants.AST_NAME:
			ast = new ASTNode(ASTNode.Type.NAME, parent);
			if (parent instanceof KineticLaw)
				for (Parameter p : ((KineticLaw) parent).getListOfParameters())
					if (p.getId().equals(math.getName())) {
						ast.setVariable(p);
						break;
					}
			if (ast.getVariable() == null) {
				NamedSBase nsb = model.findNamedSBase(math.getName());
				if (nsb == null)
					ast.setName(math.getName());
				else
					ast.setVariable(nsb);
			}
			break;
		case libsbmlConstants.AST_CONSTANT_PI:
			ast = new ASTNode(ASTNode.Type.CONSTANT_PI, parent);
			break;
		case libsbmlConstants.AST_CONSTANT_E:
			ast = new ASTNode(ASTNode.Type.CONSTANT_E, parent);
			break;
		case libsbmlConstants.AST_CONSTANT_TRUE:
			ast = new ASTNode(ASTNode.Type.CONSTANT_TRUE, parent);
			break;
		case libsbmlConstants.AST_CONSTANT_FALSE:
			ast = new ASTNode(ASTNode.Type.CONSTANT_FALSE, parent);
			break;
		case libsbmlConstants.AST_REAL_E:
			ast = new ASTNode(ASTNode.Type.REAL_E, parent);
			ast.setValue(math.getMantissa(), math.getExponent());
			break;
		case libsbmlConstants.AST_FUNCTION_ABS:
			ast = new ASTNode(ASTNode.Type.FUNCTION_ABS, parent);
			break;
		case libsbmlConstants.AST_FUNCTION_ARCCOS:
			ast = new ASTNode(ASTNode.Type.FUNCTION_ARCCOS, parent);
			break;
		case libsbmlConstants.AST_FUNCTION_ARCCOSH:
			ast = new ASTNode(ASTNode.Type.FUNCTION_ARCCOSH, parent);
			break;
		case libsbmlConstants.AST_FUNCTION_ARCCOT:
			ast = new ASTNode(ASTNode.Type.FUNCTION_ARCCOT, parent);
			break;
		case libsbmlConstants.AST_FUNCTION_ARCCOTH:
			ast = new ASTNode(ASTNode.Type.FUNCTION_ARCCOTH, parent);
			break;
		case libsbmlConstants.AST_FUNCTION_ARCCSC:
			ast = new ASTNode(ASTNode.Type.FUNCTION_ARCCSC, parent);
			break;
		case libsbmlConstants.AST_FUNCTION_ARCCSCH:
			ast = new ASTNode(ASTNode.Type.FUNCTION_ARCCSCH, parent);
			break;
		case libsbmlConstants.AST_FUNCTION_ARCSEC:
			ast = new ASTNode(ASTNode.Type.FUNCTION_ARCSEC, parent);
			break;
		case libsbmlConstants.AST_FUNCTION_ARCSECH:
			ast = new ASTNode(ASTNode.Type.FUNCTION_ARCSECH, parent);
			break;
		case libsbmlConstants.AST_FUNCTION_ARCSIN:
			ast = new ASTNode(ASTNode.Type.FUNCTION_ARCSIN, parent);
			break;
		case libsbmlConstants.AST_FUNCTION_ARCSINH:
			ast = new ASTNode(ASTNode.Type.FUNCTION_ARCSINH, parent);
			break;
		case libsbmlConstants.AST_FUNCTION_ARCTAN:
			ast = new ASTNode(ASTNode.Type.FUNCTION_ARCTAN, parent);
			break;
		case libsbmlConstants.AST_FUNCTION_ARCTANH:
			ast = new ASTNode(ASTNode.Type.FUNCTION_ARCTANH, parent);
			break;
		case libsbmlConstants.AST_FUNCTION_CEILING:
			ast = new ASTNode(ASTNode.Type.FUNCTION_CEILING, parent);
			break;
		case libsbmlConstants.AST_FUNCTION_COS:
			ast = new ASTNode(ASTNode.Type.FUNCTION_COS, parent);
			break;
		case libsbmlConstants.AST_FUNCTION_COSH:
			ast = new ASTNode(ASTNode.Type.FUNCTION_COSH, parent);
			break;
		case libsbmlConstants.AST_FUNCTION_COT:
			ast = new ASTNode(ASTNode.Type.FUNCTION_COT, parent);
			break;
		case libsbmlConstants.AST_FUNCTION_COTH:
			ast = new ASTNode(ASTNode.Type.FUNCTION_COTH, parent);
			break;
		case libsbmlConstants.AST_FUNCTION_CSC:
			ast = new ASTNode(ASTNode.Type.FUNCTION_CSC, parent);
			break;
		case libsbmlConstants.AST_FUNCTION_CSCH:
			ast = new ASTNode(ASTNode.Type.FUNCTION_CSCH, parent);
			break;
		case libsbmlConstants.AST_FUNCTION_EXP:
			ast = new ASTNode(ASTNode.Type.FUNCTION_EXP, parent);
			break;
		case libsbmlConstants.AST_FUNCTION_FACTORIAL:
			ast = new ASTNode(ASTNode.Type.FUNCTION_FACTORIAL, parent);
			break;
		case libsbmlConstants.AST_FUNCTION_FLOOR:
			ast = new ASTNode(ASTNode.Type.FUNCTION_FLOOR, parent);
			break;
		case libsbmlConstants.AST_FUNCTION_LN:
			ast = new ASTNode(ASTNode.Type.FUNCTION_LN, parent);
			break;
		case libsbmlConstants.AST_FUNCTION_POWER:
			ast = new ASTNode(ASTNode.Type.FUNCTION_POWER, parent);
			break;
		case libsbmlConstants.AST_FUNCTION_ROOT:
			ast = new ASTNode(ASTNode.Type.FUNCTION_ROOT, parent);
			break;
		case libsbmlConstants.AST_FUNCTION_SEC:
			ast = new ASTNode(ASTNode.Type.FUNCTION_SEC, parent);
			break;
		case libsbmlConstants.AST_FUNCTION_SECH:
			ast = new ASTNode(ASTNode.Type.FUNCTION_SECH, parent);
			break;
		case libsbmlConstants.AST_FUNCTION_SIN:
			ast = new ASTNode(ASTNode.Type.FUNCTION_SIN, parent);
			break;
		case libsbmlConstants.AST_FUNCTION_SINH:
			ast = new ASTNode(ASTNode.Type.FUNCTION_SINH, parent);
			break;
		case libsbmlConstants.AST_FUNCTION_TAN:
			ast = new ASTNode(ASTNode.Type.FUNCTION_TAN, parent);
			break;
		case libsbmlConstants.AST_FUNCTION_TANH:
			ast = new ASTNode(ASTNode.Type.FUNCTION_TANH, parent);
			break;
		case libsbmlConstants.AST_FUNCTION:
			ast = new ASTNode(ASTNode.Type.FUNCTION, parent);
			ast.setName(math.getName());
			break;
		case libsbmlConstants.AST_LAMBDA:
			ast = new ASTNode(ASTNode.Type.LAMBDA, parent);
			break;
		case libsbmlConstants.AST_LOGICAL_AND:
			ast = new ASTNode(ASTNode.Type.LOGICAL_AND, parent);
			break;
		case libsbmlConstants.AST_LOGICAL_XOR:
			ast = new ASTNode(ASTNode.Type.LOGICAL_XOR, parent);
			break;
		case libsbmlConstants.AST_LOGICAL_OR:
			ast = new ASTNode(ASTNode.Type.LOGICAL_OR, parent);
			break;
		case libsbmlConstants.AST_LOGICAL_NOT:
			ast = new ASTNode(ASTNode.Type.LOGICAL_NOT, parent);
			break;
		case libsbmlConstants.AST_FUNCTION_PIECEWISE:
			ast = new ASTNode(ASTNode.Type.FUNCTION_PIECEWISE, parent);
			break;
		case libsbmlConstants.AST_RELATIONAL_EQ:
			ast = new ASTNode(ASTNode.Type.RELATIONAL_EQ, parent);
			break;
		case libsbmlConstants.AST_RELATIONAL_GEQ:
			ast = new ASTNode(ASTNode.Type.RELATIONAL_GEQ, parent);
			break;
		case libsbmlConstants.AST_RELATIONAL_GT:
			ast = new ASTNode(ASTNode.Type.RELATIONAL_GT, parent);
			break;
		case libsbmlConstants.AST_RELATIONAL_NEQ:
			ast = new ASTNode(ASTNode.Type.RELATIONAL_NEQ, parent);
			break;
		case libsbmlConstants.AST_RELATIONAL_LEQ:
			ast = new ASTNode(ASTNode.Type.RELATIONAL_LEQ, parent);
			break;
		case libsbmlConstants.AST_RELATIONAL_LT:
			ast = new ASTNode(ASTNode.Type.RELATIONAL_LT, parent);
			break;
		default:
			ast = new ASTNode(ASTNode.Type.UNKNOWN, parent);
			break;
		}
		for (int i = 0; i < math.getNumChildren(); i++)
			ast.addChild(convert(math.getChild(i), parent));
		return ast;
	}

	/*
	 * (non-Javadoc)
	 * 
	 * @see org.sbml.jlibsbml.SBMLReader#convertDate(java.lang.Object)
	 */
	public Date convertDate(Object date) {
		if (!(date instanceof org.sbml.libsbml.Date))
			throw new IllegalArgumentException("date" + error
					+ "org.sbml.libsbml.Date.");
		org.sbml.libsbml.Date d = (org.sbml.libsbml.Date) date;
		Calendar c = Calendar.getInstance();
		c.setTimeZone(TimeZone.getTimeZone(TimeZone.getAvailableIDs((int) (d
				.getSignOffset()
				* d.getMinutesOffset() * 60000))[0]));
		c.set((int) d.getYear(), (int) d.getMonth(), (int) d.getDay(), (int) d
				.getHour(), (int) d.getMinute(), (int) d.getSecond());
		return c.getTime();
	}

	/**
	 * 
	 * @param sbase
	 * @param libSBase
	 */
	private void copyNamedSBaseProperties(NamedSBase sbase,
			org.sbml.libsbml.SBase libSBase) {
		copySBaseProperties(sbase, libSBase);
		if (libSBase instanceof org.sbml.libsbml.Compartment) {
			org.sbml.libsbml.Compartment c = (org.sbml.libsbml.Compartment) libSBase;
			if (c.isSetId())
				sbase.setId(c.getId());
			if (c.isSetName())
				sbase.setName(c.getName());
		} else if (libSBase instanceof org.sbml.libsbml.CompartmentType) {
			org.sbml.libsbml.CompartmentType c = (org.sbml.libsbml.CompartmentType) libSBase;
			if (c.isSetId())
				sbase.setId(c.getId());
			if (c.isSetName())
				sbase.setName(c.getName());
		} else if (libSBase instanceof org.sbml.libsbml.Event) {
			org.sbml.libsbml.Event c = (org.sbml.libsbml.Event) libSBase;
			if (c.isSetId())
				sbase.setId(c.getId());
			if (c.isSetName())
				sbase.setName(c.getName());
		} else if (libSBase instanceof org.sbml.libsbml.FunctionDefinition) {
			org.sbml.libsbml.FunctionDefinition c = (org.sbml.libsbml.FunctionDefinition) libSBase;
			if (c.isSetId())
				sbase.setId(c.getId());
			if (c.isSetName())
				sbase.setName(c.getName());
		} else if (libSBase instanceof org.sbml.libsbml.Model) {
			org.sbml.libsbml.Model c = (org.sbml.libsbml.Model) libSBase;
			if (c.isSetId())
				sbase.setId(c.getId());
			if (c.isSetName())
				sbase.setName(c.getName());
		} else if (libSBase instanceof org.sbml.libsbml.Parameter) {
			org.sbml.libsbml.Parameter c = (org.sbml.libsbml.Parameter) libSBase;
			if (c.isSetId())
				sbase.setId(c.getId());
			if (c.isSetName())
				sbase.setName(c.getName());
		} else if (libSBase instanceof org.sbml.libsbml.Reaction) {
			org.sbml.libsbml.Reaction c = (org.sbml.libsbml.Reaction) libSBase;
			if (c.isSetId())
				sbase.setId(c.getId());
			if (c.isSetName())
				sbase.setName(c.getName());
		} else if (libSBase instanceof org.sbml.libsbml.SimpleSpeciesReference) {
			org.sbml.libsbml.SimpleSpeciesReference c = (org.sbml.libsbml.SimpleSpeciesReference) libSBase;
			if (c.isSetId())
				sbase.setId(c.getId());
			if (c.isSetName())
				sbase.setName(c.getName());
		} else if (libSBase instanceof org.sbml.libsbml.Species) {
			org.sbml.libsbml.Species c = (org.sbml.libsbml.Species) libSBase;
			if (c.isSetId())
				sbase.setId(c.getId());
			if (c.isSetName())
				sbase.setName(c.getName());
		} else if (libSBase instanceof org.sbml.libsbml.SpeciesType) {
			org.sbml.libsbml.SpeciesType c = (org.sbml.libsbml.SpeciesType) libSBase;
			if (c.isSetId())
				sbase.setId(c.getId());
			if (c.isSetName())
				sbase.setName(c.getName());
		} else if (libSBase instanceof org.sbml.libsbml.UnitDefinition) {
			org.sbml.libsbml.UnitDefinition c = (org.sbml.libsbml.UnitDefinition) libSBase;
			if (c.isSetId())
				sbase.setId(c.getId());
			if (c.isSetName())
				sbase.setName(c.getName());
		}
	}

	/**
	 * 
	 * @param sbase
	 * @param libSBase
	 */
	private void copySBaseProperties(SBase sbase,
			org.sbml.libsbml.SBase libSBase) {
		if (libSBase.isSetMetaId())
			sbase.setMetaId(libSBase.getMetaId());
		if (libSBase.isSetSBOTerm())
			sbase.setSBOTerm(libSBase.getSBOTerm());
		if (libSBase.isSetNotes())
			sbase.setNotes(libSBase.getNotesString());
		for (int i = 0; i < libSBase.getNumCVTerms(); i++)
			sbase.addCVTerm(readCVTerm(libSBase.getCVTerm(i)));
	}

	/**
	 * 
	 * @return
	 */
	public Model getModel() {
		return model;
	}

	/*
	 * (non-Javadoc)
	 * 
	 * @see org.sbml.jlibsbml.SBMLReader#getNumErrors()
	 */
	public int getNumErrors() {
		org.sbml.libsbml.SBMLDocument doc = originalModel.getSBMLDocument();
		doc.checkConsistency();
		return (int) doc.getNumErrors();
	}

	/*
	 * (non-Javadoc)
	 * 
	 * @see org.sbml.squeezer.io.AbstractSBMLReader#getOriginalModel()
	 */
	// @Override
	public org.sbml.libsbml.Model getOriginalModel() {
		return originalModel;
	}

	/*
	 * (non-Javadoc)
	 * 
	 * @see org.sbml.jlibsbml.SBMLReader#getWarnings()
	 */
	public List<SBMLException> getWarnings() {
		org.sbml.libsbml.SBMLDocument doc = originalModel.getSBMLDocument();
		doc.checkConsistency();
		List<SBMLException> excl = new LinkedList<SBMLException>();
		for (int i = 0; i < doc.getNumErrors(); i++)
			excl.add(convert(doc.getError(i)));
		return excl;
	}

	/*
	 * (non-Javadoc)
	 * 
	 * @see org.sbml.SBMLReader#readCompartment(java.lang.Object)
	 */
	public Compartment readCompartment(Object compartment) {
		if (!(compartment instanceof org.sbml.libsbml.Compartment))
			throw new IllegalArgumentException("compartment" + error
					+ "org.sbml.libsbml.Compartment");
		org.sbml.libsbml.Compartment comp = (org.sbml.libsbml.Compartment) compartment;
		Compartment c = new Compartment(comp.getId(), (int) comp.getLevel(),
				(int) comp.getVersion());
		copyNamedSBaseProperties(c, comp);
		if (comp.isSetOutside()) {
			Model m = getModel();
			if (m.getCompartment(comp.getOutside()) == null)
				m.addCompartment(readCompartment(comp.getModel()
						.getCompartment(comp.getOutside())));
			Compartment outside = getModel().getCompartment(comp.getOutside());
			c.setOutside(outside);
		}
		if (comp.isSetCompartmentType())
			c
					.setCompartmentType(readCompartmentType(comp
							.getCompartmentType()));
		c.setConstant(comp.getConstant());
		c.setSize(comp.isSetSize() ? comp.getSize() : Double.NaN);
		c.setSpatialDimensions((short) comp.getSpatialDimensions());
		if (comp.isSetUnits())
			c.setUnits(getModel().getUnitDefinition(comp.getUnits()));
		return c;
	}

	/**
	 * 
	 * @param compartmenttype
	 * @return
	 */
	public CompartmentType readCompartmentType(Object compartmenttype) {
		if (!(compartmenttype instanceof org.sbml.libsbml.CompartmentType))
			throw new IllegalArgumentException("compartmenttype" + error
					+ "org.sbml.libsbml.CompartmentType");
		org.sbml.libsbml.CompartmentType comp = (org.sbml.libsbml.CompartmentType) compartmenttype;
		CompartmentType com = new CompartmentType(comp.getId(), (int) comp
				.getLevel(), (int) comp.getVersion());
		copyNamedSBaseProperties(com, comp);
		return com;
	}

	/**
	 * 
	 * @param constraint
	 * @return
	 */
	public Constraint readConstraint(Object constraint) {
		if (!(constraint instanceof org.sbml.libsbml.Constraint))
			throw new IllegalArgumentException("constraint" + error
					+ "org.sbml.libsml.Constraint");
		org.sbml.libsbml.Constraint cons = (org.sbml.libsbml.Constraint) constraint;
		Constraint con = new Constraint((int) cons.getLevel(), (int) cons
				.getVersion());
		copySBaseProperties(con, cons);
		if (cons.isSetMath())
			con.setMath(convert(cons.getMath(), con));
		if (cons.isSetMessage())
			con.setMessage(cons.getMessageString());
		return con;

	}

	/*
	 * (non-Javadoc)
	 * 
	 * @see org.sbml.jlibsbml.SBMLReader#readCVTerm(java.lang.Object)
	 */
	public CVTerm readCVTerm(Object term) {
		if (!(term instanceof org.sbml.libsbml.CVTerm))
			throw new IllegalArgumentException("term" + error
					+ "org.sbml.libsbml.CVTerm.");
		org.sbml.libsbml.CVTerm libCVt = (org.sbml.libsbml.CVTerm) term;
		CVTerm t = new CVTerm();
		switch (libCVt.getQualifierType()) {
		case libsbmlConstants.MODEL_QUALIFIER:
			t.setQualifierType(CVTerm.Type.MODEL_QUALIFIER);
			switch (libCVt.getModelQualifierType()) {
			case libsbmlConstants.BQM_IS:
				t.setModelQualifierType(Qualifier.BQM_IS);
				break;
			case libsbmlConstants.BQM_IS_DESCRIBED_BY:
				t.setModelQualifierType(Qualifier.BQM_IS_DESCRIBED_BY);
				break;
			case libsbmlConstants.BQM_UNKNOWN:
				t.setModelQualifierType(Qualifier.BQM_UNKNOWN);
				break;
			default:
				break;
			}
			break;
		case libsbmlConstants.BIOLOGICAL_QUALIFIER:
			t.setQualifierType(CVTerm.Type.BIOLOGICAL_QUALIFIER);
			switch (libCVt.getBiologicalQualifierType()) {
			case libsbmlConstants.BQB_ENCODES:
				t.setBiologicalQualifierType(Qualifier.BQB_ENCODES);
				break;
			case libsbmlConstants.BQB_HAS_PART:
				t.setBiologicalQualifierType(Qualifier.BQB_HAS_PART);
				break;
			case libsbmlConstants.BQB_HAS_VERSION:
				t.setBiologicalQualifierType(Qualifier.BQB_HAS_VERSION);
				break;
			case libsbmlConstants.BQB_IS:
				t.setBiologicalQualifierType(Qualifier.BQB_IS);
				break;
			case libsbmlConstants.BQB_IS_DESCRIBED_BY:
				t.setBiologicalQualifierType(Qualifier.BQB_IS_DESCRIBED_BY);
				break;
			case libsbmlConstants.BQB_IS_ENCODED_BY:
				t.setBiologicalQualifierType(Qualifier.BQB_IS_ENCODED_BY);
				break;
			case libsbmlConstants.BQB_IS_HOMOLOG_TO:
				t.setBiologicalQualifierType(Qualifier.BQB_IS_HOMOLOG_TO);
				break;
			case libsbmlConstants.BQB_IS_PART_OF:
				t.setBiologicalQualifierType(Qualifier.BQB_IS_PART_OF);
				break;
			case libsbmlConstants.BQB_IS_VERSION_OF:
				t.setBiologicalQualifierType(Qualifier.BQB_IS_VERSION_OF);
				break;
			case libsbmlConstants.BQB_OCCURS_IN:
				t.setBiologicalQualifierType(Qualifier.BQB_OCCURS_IN);
				break;
			case libsbmlConstants.BQB_UNKNOWN:
				t.setBiologicalQualifierType(Qualifier.BQB_UNKNOWN);
				break;
			default:
				break;
			}
			break;
		default:
			break;
		}
		for (int j = 0; j < libCVt.getNumResources(); j++) {
			t.addResourceURI(libCVt.getResourceURI(j));
		}
		return t;
	}

	/**
	 * 
	 * @param delay
	 * @return
	 */
	public Delay readDelay(Object delay) {
		if (!(delay instanceof org.sbml.libsbml.Delay))
			throw new IllegalArgumentException("delay" + error
					+ "org.sbml.libsbml.Delay");
		org.sbml.libsbml.Delay del = (org.sbml.libsbml.Delay) delay;
		Delay de = new Delay((int) del.getLevel(), (int) del.getVersion());
		copySBaseProperties(de, del);
		if (del.isSetMath())
			de.setMath(convert(del.getMath(), de));
		return de;
	}

	/**
	 * 
	 * @param event
	 * @return
	 */
	public Event readEvent(Object event) {
		if (!(event instanceof org.sbml.libsbml.Event))
			throw new IllegalArgumentException("event" + error
					+ "org.sbml.libsbml.Event");
		org.sbml.libsbml.Event eve = (org.sbml.libsbml.Event) event;
		Event ev = new Event((int) eve.getLevel(), (int) eve.getVersion());
		copyNamedSBaseProperties(ev, eve);
		if (eve.isSetTrigger())
			ev.setTrigger(readTrigger(eve.getTrigger()));
		if (eve.isSetDelay())
			ev.setDelay(readDelay(eve.getDelay()));
		for (int i = 0; i < eve.getNumEventAssignments(); i++) {
			ev.addEventAssignment(readEventAssignment(eve
					.getEventAssignment(i)));
		}
		if (eve.isSetTimeUnits())
			ev.setTimeUnits(eve.getTimeUnits());
		ev.setUseValuesFromTriggerTime(eve.getUseValuesFromTriggerTime());
		return ev;

	}

	/**
	 * 
	 * @param eventAssignment
	 * @return
	 */
	public EventAssignment readEventAssignment(Object eventass) {
		if (!(eventass instanceof org.sbml.libsbml.EventAssignment))
			throw new IllegalArgumentException("eventassignment" + error
					+ "org.sbml.libsbml.EventAssignment");
		org.sbml.libsbml.EventAssignment eve = (org.sbml.libsbml.EventAssignment) eventass;
		EventAssignment ev = new EventAssignment((int) eve.getLevel(),
				(int) eve.getVersion());
		copySBaseProperties(ev, eve);
		if (eve.isSetVariable()) {
			Symbol variable = model.findSymbol(eve.getVariable());
			if (variable == null)
				ev.checkAndSetVariable(eve.getVariable());
			else
				ev.setVariable(variable);
		}
		if (eve.isSetMath())
			ev.setMath(convert(eve.getMath(), ev));
		return ev;
	}

	/*
	 * (non-Javadoc)
	 * 
	 * @see org.sbml.SBMLReader#readFunctionDefinition(java.lang.Object)
	 */
	public FunctionDefinition readFunctionDefinition(Object functionDefinition) {
		if (!(functionDefinition instanceof org.sbml.libsbml.FunctionDefinition))
			throw new IllegalArgumentException("functionDefinition" + error
					+ "org.sbml.libsbml.FunctionDefinition.");
		org.sbml.libsbml.FunctionDefinition fd = (org.sbml.libsbml.FunctionDefinition) functionDefinition;
		FunctionDefinition f = new FunctionDefinition(fd.getId(), (int) fd
				.getLevel(), (int) fd.getVersion());
		copyNamedSBaseProperties(f, fd);
		if (fd.isSetMath())
			f.setMath(convert(fd.getMath(), f));
		return f;
	}

	/*
	 * (non-Javadoc)
	 * 
	 * @see org.sbml.SBMLReader#readInitialAssignment(java.lang.Object)
	 */
	public InitialAssignment readInitialAssignment(Object initialAssignment) {
		if (!(initialAssignment instanceof org.sbml.libsbml.InitialAssignment))
			throw new IllegalArgumentException("initialAssignment" + error
					+ "org.sbml.libsbml.InitialAssignment.");
		org.sbml.libsbml.InitialAssignment sbIA = (org.sbml.libsbml.InitialAssignment) initialAssignment;
		if (!sbIA.isSetSymbol())
			throw new IllegalArgumentException(
					"Symbol attribute not set for InitialAssignment");
		InitialAssignment ia = new InitialAssignment(model.findSymbol(sbIA
				.getSymbol()));
		copySBaseProperties(ia, sbIA);
		if (sbIA.isSetMath())
			ia.setMath(convert(sbIA.getMath(), ia));
		return ia;
	}

	/*
	 * (non-Javadoc)
	 * 
	 * @see org.sbml.SBMLReader#readKineticLaw(java.lang.Object)
	 */
	public KineticLaw readKineticLaw(Object kineticLaw) {
		if (!(kineticLaw instanceof org.sbml.libsbml.KineticLaw))
			throw new IllegalArgumentException("kineticLaw" + error
					+ "org.sbml.libsbml.KineticLaw.");
		org.sbml.libsbml.KineticLaw kl = (org.sbml.libsbml.KineticLaw) kineticLaw;
		KineticLaw kinlaw = new KineticLaw((int) kl.getLevel(), (int) kl
				.getVersion());
		copySBaseProperties(kinlaw, kl);
		for (int i = 0; i < kl.getNumParameters(); i++)
			kinlaw.addParameter(readParameter(kl.getParameter(i)));
		if (kl.isSetMath())
			kinlaw.setMath(convert(kl.getMath(), kinlaw));
		addAllSBaseChangeListenersTo(kinlaw);
		return kinlaw;
	}

	/*
	 * (non-Javadoc)
	 * 
	 * @see org.sbml.SBMLReader#readModel(java.lang.Object)
	 */
	public Model readModel(Object model) {
		if (model instanceof String) {
			org.sbml.libsbml.SBMLDocument doc = (new org.sbml.libsbml.SBMLReader())
					.readSBML(model.toString());
			setOfDocuments.add(doc);
			model = doc.getModel();
		}
		if (model instanceof org.sbml.libsbml.Model) {
			this.originalModel = (org.sbml.libsbml.Model) model;
			SBMLDocument sbmldoc = new SBMLDocument((int) originalModel
					.getLevel(), (int) originalModel.getVersion());
			copySBaseProperties(sbmldoc, originalModel.getSBMLDocument());
			this.model = sbmldoc.createModel(originalModel.getId());
			copyNamedSBaseProperties(this.model, originalModel);
			int i;
			if (originalModel.isSetModelHistory()) {
				ModelHistory mh = new ModelHistory();
				org.sbml.libsbml.ModelHistory libHist = originalModel
						.getModelHistory();
				for (i = 0; i < libHist.getNumCreators(); i++) {
					ModelCreator mc = new ModelCreator();
					org.sbml.libsbml.ModelCreator creator = originalModel
							.getModelHistory().getCreator(i);
					mc.setGivenName(creator.getGivenName());
					mc.setFamilyName(creator.getFamilyName());
					mc.setEmail(creator.getEmail());
					mc.setOrganisation(creator.getOrganization());
					mh.addCreator(mc);
				}
				if (libHist.isSetCreatedDate())
					mh.setCreatedDate(convertDate(libHist.getCreatedDate()));
				if (libHist.isSetModifiedDate())
					mh.setModifiedDate(convertDate(libHist.getModifiedDate()));
				for (i = 0; i < libHist.getNumModifiedDates(); i++)
					mh.addModifiedDate(convertDate(libHist.getModifiedDate(i)));
<<<<<<< HEAD
				this.model.setModelHistory(mh);
				fireIOEvent(mh);
=======
				(this.model.getAnnotation()).setModelHistory(mh);
>>>>>>> 0ac1bd39
			}
			for (i = 0; i < originalModel.getNumFunctionDefinitions(); i++) {
				this.model.addFunctionDefinition(readFunctionDefinition(originalModel
						.getFunctionDefinition(i)));
				fireIOEvent(this.model.getFunctionDefinition(i));
			}
			for (i = 0; i < originalModel.getNumUnitDefinitions(); i++) {
				this.model.addUnitDefinition(readUnitDefinition(originalModel
						.getUnitDefinition(i)));
				fireIOEvent(this.model.getUnitDefinition(i));
			}
			// This is something, libSBML wouldn't do...
			addPredefinedUnitDefinitions(this.model);
			for (i = 0; i < originalModel.getNumCompartmentTypes(); i++) {
				this.model.addCompartmentType(readCompartmentType(originalModel
						.getCompartmentType(i)));
				fireIOEvent(this.model.getCompartmentType(i));
			}
			for (i = 0; i < originalModel.getNumSpeciesTypes(); i++) {
				this.model.addSpeciesType(readSpeciesType(originalModel
						.getSpeciesType(i)));
				fireIOEvent(this.model.getSpeciesType(i));
			}
			for (i = 0; i < originalModel.getNumCompartments(); i++) {
				this.model.addCompartment(readCompartment(originalModel
						.getCompartment(i)));
				fireIOEvent(this.model.getCompartment(i));
			}
			for (i = 0; i < originalModel.getNumSpecies(); i++) {
				this.model.addSpecies(readSpecies(originalModel.getSpecies(i)));
				fireIOEvent(this.model.getSpecies(i));
			}
			for (i = 0; i < originalModel.getNumParameters(); i++) {
				this.model.addParameter(readParameter(originalModel
						.getParameter(i)));
				fireIOEvent(this.model.getParameter(i));
			}
			for (i = 0; i < originalModel.getNumInitialAssignments(); i++) {
				this.model
						.addInitialAssignment(readInitialAssignment(originalModel
								.getInitialAssignment(i)));
				fireIOEvent(this.model.getInitialAssignment(i));
			}
			for (i = 0; i < originalModel.getNumRules(); i++) {
				this.model.addRule(readRule(originalModel.getRule(i)));
				fireIOEvent(this.model.getRule(i));
			}
			for (i = 0; i < originalModel.getNumConstraints(); i++) {
				this.model.addConstraint(readConstraint(originalModel
						.getConstraint(i)));
				fireIOEvent(this.model.getConstraint(i));
			}
			for (i = 0; i < originalModel.getNumReactions(); i++) {
				org.sbml.libsbml.Reaction rOrig = originalModel.getReaction(i);
				Reaction r = readReaction(rOrig);
				this.model.addReaction(r);
				if (rOrig.isSetKineticLaw())
					r.setKineticLaw(readKineticLaw(rOrig.getKineticLaw()));
				fireIOEvent(this.model.getReaction(i));
			}
			for (i = 0; i < originalModel.getNumEvents(); i++) {
				this.model.addEvent(readEvent(originalModel.getEvent(i)));
				fireIOEvent(this.model.getEvent(i));
			}
			addAllSBaseChangeListenersTo(this.model);
			return this.model;
		}
		return null;
	}

	/**
	 * 
	 * @param currObject
	 */
	private void fireIOEvent(Object currObject) {
		for (IOProgressListener iopl : setEventListeners)
			iopl.ioProgressOn(currObject);
	}

	/*
	 * (non-Javadoc)
	 * 
	 * @see org.sbml.SBMLReader#readModifierSpeciesReference(java.lang.Object)
	 */
	public ModifierSpeciesReference readModifierSpeciesReference(
			Object modifierSpeciesReference) {
		if (!(modifierSpeciesReference instanceof org.sbml.libsbml.ModifierSpeciesReference))
			throw new IllegalArgumentException("modifierSpeciesReference"
					+ error + "org.sbml.libsbml.ModifierSpeciesReference.");
		org.sbml.libsbml.ModifierSpeciesReference msr = (org.sbml.libsbml.ModifierSpeciesReference) modifierSpeciesReference;
		ModifierSpeciesReference mod = new ModifierSpeciesReference(model.getSpecies(msr.getSpecies()));
		copyNamedSBaseProperties(mod, msr);
		if (msr.isSetSBOTerm()) {
			mod.setSBOTerm(msr.getSBOTerm());
			/*
			 * if (!SBO.isEnzymaticCatalysis(mod.getSBOTerm()) &&
			 * possibleEnzymes.contains(Integer.valueOf(mod
			 * .getSpeciesInstance().getSBOTerm())))
			 * mod.setSBOTerm(SBO.getEnzymaticCatalysis());
			 */
		}
		addAllSBaseChangeListenersTo(mod);
		return mod;
	}

	/*
	 * (non-Javadoc)
	 * 
	 * @see org.sbml.SBMLReader#readParameter(java.lang.Object)
	 */
	public Parameter readParameter(Object parameter) {
		if (!(parameter instanceof org.sbml.libsbml.Parameter))
			throw new IllegalArgumentException("parameter" + error
					+ "org.sbml.libsbml.Parameter.");
		org.sbml.libsbml.Parameter p = (org.sbml.libsbml.Parameter) parameter;
		Parameter para = new Parameter(p.getId(), (int) p.getLevel(), (int) p
				.getVersion());
		copyNamedSBaseProperties(para, p);
		if (p.isSetValue())
			para.setValue(p.getValue());
		para.setConstant(p.getConstant());
		if (p.isSetUnits()) {
			UnitDefinition ud = this.model.getUnitDefinition(p.getUnits());
			if (ud != null)
				para.setUnits(ud);
			else
				para.setUnits(Unit.Kind.valueOf(p.getUnits().toUpperCase()));
		}
		addAllSBaseChangeListenersTo(para);
		return para;
	}

	/*
	 * (non-Javadoc)
	 * 
	 * @see org.sbml.SBMLReader#readReaction(java.lang.Object)
	 */
	public Reaction readReaction(Object reac) {
		if (!(reac instanceof org.sbml.libsbml.Reaction))
			throw new IllegalArgumentException("reaction" + error
					+ "org.sbml.libsbml.Reaction.");
		org.sbml.libsbml.Reaction r = (org.sbml.libsbml.Reaction) reac;
		Reaction reaction = new Reaction(r.getId(), (int) r.getLevel(), (int) r
				.getVersion());
		copyNamedSBaseProperties(reaction, r);
		for (int i = 0; i < r.getNumReactants(); i++)
			reaction.addReactant(readSpeciesReference(r.getReactant(i)));
		for (int i = 0; i < r.getNumProducts(); i++)
			reaction.addProduct(readSpeciesReference(r.getProduct(i)));
		for (int i = 0; i < r.getNumModifiers(); i++)
			reaction
					.addModifier(readModifierSpeciesReference(r.getModifier(i)));
		reaction.setFast(r.getFast());
		reaction.setReversible(r.getReversible());
		addAllSBaseChangeListenersTo(reaction);
		return reaction;
	}

	/*
	 * (non-Javadoc)
	 * 
	 * @see org.sbml.SBMLReader#readRule(java.lang.Object)
	 */
	public Rule readRule(Object rule) {
		if (!(rule instanceof org.sbml.libsbml.Rule))
			throw new IllegalArgumentException("rule" + error
					+ "org.sbml.libsbml.Rule.");
		org.sbml.libsbml.Rule libRule = (org.sbml.libsbml.Rule) rule;
		Rule r;
		if (libRule.isAlgebraic())
			r = new AlgebraicRule((int) libRule.getLevel(), (int) libRule
					.getVersion());
		else {
			Symbol s = model.findSymbol(libRule.getVariable());
			if (libRule.isAssignment())
				r = new AssignmentRule(s);
			else
				r = new RateRule(s);
		}
		copySBaseProperties(r, libRule);
		if (libRule.isSetMath())
			r.setMath(convert(libRule.getMath(), r));
		return r;
	}

	/*
	 * (non-Javadoc)
	 * 
	 * @see org.sbml.SBMLReader#readSpecies(java.lang.Object)
	 */
	public Species readSpecies(Object species) {
		if (!(species instanceof org.sbml.libsbml.Species))
			throw new IllegalArgumentException("species" + error
					+ "org.sbml.libsbml.Species.");
		org.sbml.libsbml.Species spec = (org.sbml.libsbml.Species) species;
		Species s = new Species(spec.getId(), (int) spec.getLevel(), (int) spec
				.getVersion());
		copyNamedSBaseProperties(s, spec);
		if (spec.isSetCharge())
			s.setCharge(spec.getCharge());
		if (spec.isSetCompartment())
			s.setCompartment(getModel().getCompartment(spec.getCompartment()));
		s.setBoundaryCondition(spec.getBoundaryCondition());
		s.setConstant(spec.getConstant());
		s.setHasOnlySubstanceUnits(spec.getHasOnlySubstanceUnits());
		if (spec.isSetInitialAmount())
			s.setInitialAmount(spec.getInitialAmount());
		else if (spec.isSetInitialConcentration())
			s.setInitialConcentration(spec.getInitialConcentration());
		if (spec.isSetSubstanceUnits())
			s.setSubstanceUnits(this.model.getUnitDefinition(spec.getUnits()));
		if (spec.isSetSpeciesType())
			s.setSpeciesType(this.model.getSpeciesType(spec.getSpeciesType()));
		addAllSBaseChangeListenersTo(s);
		return s;
	}

	/*
	 * (non-Javadoc)
	 * 
	 * @see org.sbml.SBMLReader#readSpeciesReference(java.lang.Object)
	 */
	public SpeciesReference readSpeciesReference(Object speciesReference) {
		if (!(speciesReference instanceof org.sbml.libsbml.SpeciesReference)) {
			throw new IllegalArgumentException("speciesReference" + error
					+ "org.sbml.libsbml.SpeciesReference.");
		}
		
		org.sbml.libsbml.SpeciesReference specref = (org.sbml.libsbml.SpeciesReference) speciesReference;
		
		SpeciesReference spec = new SpeciesReference(model.getSpecies(specref.getSpecies()));
		
		copyNamedSBaseProperties(spec, specref);
		
		if (specref.isSetStoichiometryMath())
			spec.setStoichiometryMath(readStoichiometricMath(specref
					.getStoichiometryMath()));
		else
			spec.setStoichiometry(specref.getStoichiometry());
		addAllSBaseChangeListenersTo(spec);
		return spec;
	}

	/*
	 * (non-Javadoc)
	 * 
	 * @see org.sbml.SBMLReader#readSpeciesType(java.lang.Object)
	 */
	public SpeciesType readSpeciesType(Object speciesType) {
		if (!(speciesType instanceof org.sbml.libsbml.SpeciesType))
			throw new IllegalArgumentException("speciesType" + error
					+ "org.sbml.libsbml.SpeciesType.");
		org.sbml.libsbml.SpeciesType libST = (org.sbml.libsbml.SpeciesType) speciesType;
		SpeciesType st = new SpeciesType(libST.getId(), (int) libST.getLevel(),
				(int) libST.getVersion());
		copyNamedSBaseProperties(st, libST);
		return st;
	}

	/*
	 * (non-Javadoc)
	 * 
	 * @see org.sbml.SBMLReader#readStoichiometricMath(java.lang.Object)
	 */
	public StoichiometryMath readStoichiometricMath(Object stoichiometryMath) {
		org.sbml.libsbml.StoichiometryMath s = (org.sbml.libsbml.StoichiometryMath) stoichiometryMath;
		StoichiometryMath sm = new StoichiometryMath((int) s.getLevel(),
				(int) s.getVersion());
		copySBaseProperties(sm, s);
		if (s.isSetMath())
			sm.setMath(convert(s.getMath(), sm));
		return sm;
	}

	/**
	 * 
	 * @param trigger
	 * @return
	 */
	public Trigger readTrigger(Object trigger) {
		if (!(trigger instanceof org.sbml.libsbml.Trigger))
			throw new IllegalArgumentException("trigger" + error
					+ "org.sbml.libsbml.Trigger");
		org.sbml.libsbml.Trigger trigg = (org.sbml.libsbml.Trigger) trigger;
		Trigger trig = new Trigger((int) trigg.getLevel(), (int) trigg
				.getVersion());
		copySBaseProperties(trig, trigg);
		if (trigg.isSetMath())
			trig.setMath(convert(trigg.getMath(), trig));
		return trig;

	}

	/*
	 * (non-Javadoc)
	 * 
	 * @see org.sbml.SBMLReader#readUnit(java.lang.Object)
	 */
	public Unit readUnit(Object unit) {
		if (!(unit instanceof org.sbml.libsbml.Unit))
			throw new IllegalArgumentException("unit" + error
					+ "org.sbml.libsbml.Unit");
		org.sbml.libsbml.Unit libUnit = (org.sbml.libsbml.Unit) unit;
		Unit u = new Unit((int) libUnit.getLevel(), (int) libUnit.getVersion());
		copySBaseProperties(u, libUnit);
		switch (libUnit.getKind()) {
		case libsbmlConstants.UNIT_KIND_AMPERE:
			u.setKind(Unit.Kind.AMPERE);
			break;
		case libsbmlConstants.UNIT_KIND_BECQUEREL:
			u.setKind(Unit.Kind.BECQUEREL);
			break;
		case libsbmlConstants.UNIT_KIND_CANDELA:
			u.setKind(Unit.Kind.CANDELA);
			break;
		case libsbmlConstants.UNIT_KIND_CELSIUS:
			u.setKind(Unit.Kind.CELSIUS);
			break;
		case libsbmlConstants.UNIT_KIND_COULOMB:
			u.setKind(Unit.Kind.COULOMB);
			break;
		case libsbmlConstants.UNIT_KIND_DIMENSIONLESS:
			u.setKind(Unit.Kind.DIMENSIONLESS);
			break;
		case libsbmlConstants.UNIT_KIND_FARAD:
			u.setKind(Unit.Kind.FARAD);
			break;
		case libsbmlConstants.UNIT_KIND_GRAM:
			u.setKind(Unit.Kind.GRAM);
			break;
		case libsbmlConstants.UNIT_KIND_GRAY:
			u.setKind(Unit.Kind.GRAY);
			break;
		case libsbmlConstants.UNIT_KIND_HENRY:
			u.setKind(Unit.Kind.HENRY);
			break;
		case libsbmlConstants.UNIT_KIND_HERTZ:
			u.setKind(Unit.Kind.HERTZ);
			break;
		case libsbmlConstants.UNIT_KIND_INVALID:
			u.setKind(Unit.Kind.INVALID);
			break;
		case libsbmlConstants.UNIT_KIND_ITEM:
			u.setKind(Unit.Kind.ITEM);
			break;
		case libsbmlConstants.UNIT_KIND_JOULE:
			u.setKind(Unit.Kind.JOULE);
			break;
		case libsbmlConstants.UNIT_KIND_KATAL:
			u.setKind(Unit.Kind.KATAL);
			break;
		case libsbmlConstants.UNIT_KIND_KELVIN:
			u.setKind(Unit.Kind.KELVIN);
			break;
		case libsbmlConstants.UNIT_KIND_KILOGRAM:
			u.setKind(Unit.Kind.KILOGRAM);
			break;
		case libsbmlConstants.UNIT_KIND_LITER:
			u.setKind(Unit.Kind.LITER);
			break;
		case libsbmlConstants.UNIT_KIND_LITRE:
			u.setKind(Unit.Kind.LITRE);
			break;
		case libsbmlConstants.UNIT_KIND_LUMEN:
			u.setKind(Unit.Kind.LUMEN);
			break;
		case libsbmlConstants.UNIT_KIND_LUX:
			u.setKind(Unit.Kind.LUX);
			break;
		case libsbmlConstants.UNIT_KIND_METER:
			u.setKind(Unit.Kind.METER);
			break;
		case libsbmlConstants.UNIT_KIND_METRE:
			u.setKind(Unit.Kind.METRE);
			break;
		case libsbmlConstants.UNIT_KIND_MOLE:
			u.setKind(Unit.Kind.MOLE);
			break;
		case libsbmlConstants.UNIT_KIND_NEWTON:
			u.setKind(Unit.Kind.NEWTON);
			break;
		case libsbmlConstants.UNIT_KIND_OHM:
			u.setKind(Unit.Kind.OHM);
			break;
		case libsbmlConstants.UNIT_KIND_PASCAL:
			u.setKind(Unit.Kind.PASCAL);
			break;
		case libsbmlConstants.UNIT_KIND_RADIAN:
			u.setKind(Unit.Kind.RADIAN);
			break;
		case libsbmlConstants.UNIT_KIND_SECOND:
			u.setKind(Unit.Kind.SECOND);
			break;
		case libsbmlConstants.UNIT_KIND_SIEMENS:
			u.setKind(Unit.Kind.SIEMENS);
			break;
		case libsbmlConstants.UNIT_KIND_SIEVERT:
			u.setKind(Unit.Kind.SIEVERT);
			break;
		case libsbmlConstants.UNIT_KIND_STERADIAN:
			u.setKind(Unit.Kind.STERADIAN);
			break;
		case libsbmlConstants.UNIT_KIND_TESLA:
			u.setKind(Unit.Kind.TESLA);
			break;
		case libsbmlConstants.UNIT_KIND_VOLT:
			u.setKind(Unit.Kind.VOLT);
			break;
		case libsbmlConstants.UNIT_KIND_WATT:
			u.setKind(Unit.Kind.WATT);
			break;
		case libsbmlConstants.UNIT_KIND_WEBER:
			u.setKind(Unit.Kind.WEBER);
			break;
		}
		u.setExponent(libUnit.getExponent());
		u.setMultiplier(libUnit.getMultiplier());
		u.setScale(libUnit.getScale());
		u.setOffset(libUnit.getOffset());
		return u;
	}

	/*
	 * (non-Javadoc)
	 * 
	 * @see org.sbml.SBMLReader#readUnitDefinition(java.lang.Object)
	 */
	public UnitDefinition readUnitDefinition(Object unitDefinition) {
		if (!(unitDefinition instanceof org.sbml.libsbml.UnitDefinition))
			throw new IllegalArgumentException("unitDefinition" + error
					+ "org.sbml.libsbml.UnitDefinition");
		org.sbml.libsbml.UnitDefinition libUD = (org.sbml.libsbml.UnitDefinition) unitDefinition;
		UnitDefinition ud = new UnitDefinition(libUD.getId(), (int) libUD
				.getLevel(), (int) libUD.getVersion());
		copyNamedSBaseProperties(ud, libUD);
		for (int i = 0; i < libUD.getNumUnits(); i++)
			ud.addUnit(readUnit(libUD.getUnit(i)));
		return ud;
	}

<<<<<<< HEAD
	public void addIOProgressListener(IOProgressListener listener) {
		setEventListeners.add(listener);
=======
	/**
	 * 
	 * @param sbase
	 * @param libSBase
	 */
	private void copyNamedSBaseProperties(NamedSBase sbase,
			org.sbml.libsbml.SBase libSBase) {
		copySBaseProperties(sbase, libSBase);
		if (libSBase instanceof org.sbml.libsbml.Compartment) {
			org.sbml.libsbml.Compartment c = (org.sbml.libsbml.Compartment) libSBase;
			if (c.isSetId())
				sbase.setId(c.getId());
			if (c.isSetName())
				sbase.setName(c.getName());
		} else if (libSBase instanceof org.sbml.libsbml.CompartmentType) {
			org.sbml.libsbml.CompartmentType c = (org.sbml.libsbml.CompartmentType) libSBase;
			if (c.isSetId())
				sbase.setId(c.getId());
			if (c.isSetName())
				sbase.setName(c.getName());
		} else if (libSBase instanceof org.sbml.libsbml.Event) {
			org.sbml.libsbml.Event c = (org.sbml.libsbml.Event) libSBase;
			if (c.isSetId())
				sbase.setId(c.getId());
			if (c.isSetName())
				sbase.setName(c.getName());
		} else if (libSBase instanceof org.sbml.libsbml.FunctionDefinition) {
			org.sbml.libsbml.FunctionDefinition c = (org.sbml.libsbml.FunctionDefinition) libSBase;
			if (c.isSetId())
				sbase.setId(c.getId());
			if (c.isSetName())
				sbase.setName(c.getName());
		} else if (libSBase instanceof org.sbml.libsbml.Model) {
			org.sbml.libsbml.Model c = (org.sbml.libsbml.Model) libSBase;
			if (c.isSetId())
				sbase.setId(c.getId());
			if (c.isSetName())
				sbase.setName(c.getName());
		} else if (libSBase instanceof org.sbml.libsbml.Parameter) {
			org.sbml.libsbml.Parameter c = (org.sbml.libsbml.Parameter) libSBase;
			if (c.isSetId())
				sbase.setId(c.getId());
			if (c.isSetName())
				sbase.setName(c.getName());
		} else if (libSBase instanceof org.sbml.libsbml.Reaction) {
			org.sbml.libsbml.Reaction c = (org.sbml.libsbml.Reaction) libSBase;
			if (c.isSetId())
				sbase.setId(c.getId());
			if (c.isSetName())
				sbase.setName(c.getName());
		} else if (libSBase instanceof org.sbml.libsbml.SimpleSpeciesReference) {
			org.sbml.libsbml.SimpleSpeciesReference c = (org.sbml.libsbml.SimpleSpeciesReference) libSBase;
			if (c.isSetId())
				sbase.setId(c.getId());
			if (c.isSetName())
				sbase.setName(c.getName());
		} else if (libSBase instanceof org.sbml.libsbml.Species) {
			org.sbml.libsbml.Species c = (org.sbml.libsbml.Species) libSBase;
			if (c.isSetId())
				sbase.setId(c.getId());
			if (c.isSetName())
				sbase.setName(c.getName());
		} else if (libSBase instanceof org.sbml.libsbml.SpeciesType) {
			org.sbml.libsbml.SpeciesType c = (org.sbml.libsbml.SpeciesType) libSBase;
			if (c.isSetId())
				sbase.setId(c.getId());
			if (c.isSetName())
				sbase.setName(c.getName());
		} else if (libSBase instanceof org.sbml.libsbml.UnitDefinition) {
			org.sbml.libsbml.UnitDefinition c = (org.sbml.libsbml.UnitDefinition) libSBase;
			if (c.isSetId())
				sbase.setId(c.getId());
			if (c.isSetName())
				sbase.setName(c.getName());
		}
	}

	/**
	 * 
	 * @param sbase
	 * @param libSBase
	 */
	private void copySBaseProperties(SBase sbase,
			org.sbml.libsbml.SBase libSBase) {
		if (libSBase.isSetMetaId())
			sbase.setMetaId(libSBase.getMetaId());
		if (libSBase.isSetSBOTerm())
			sbase.setSBOTerm(libSBase.getSBOTerm());
		if (libSBase.isSetNotes())
			sbase.setNotes(libSBase.getNotesString());
		for (int i = 0; i < libSBase.getNumCVTerms(); i++)
			sbase.getAnnotation().addCVTerm(readCVTerm(libSBase.getCVTerm(i)));
>>>>>>> 0ac1bd39
	}
}<|MERGE_RESOLUTION|>--- conflicted
+++ resolved
@@ -37,45 +37,6 @@
 import java.util.Set;
 import java.util.TimeZone;
 
-<<<<<<< HEAD
-import org.sbml.jsbml.ASTNode;
-import org.sbml.jsbml.AlgebraicRule;
-import org.sbml.jsbml.AssignmentRule;
-import org.sbml.jsbml.CVTerm;
-import org.sbml.jsbml.Compartment;
-import org.sbml.jsbml.CompartmentType;
-import org.sbml.jsbml.Constraint;
-import org.sbml.jsbml.Delay;
-import org.sbml.jsbml.Event;
-import org.sbml.jsbml.EventAssignment;
-import org.sbml.jsbml.FunctionDefinition;
-import org.sbml.jsbml.InitialAssignment;
-import org.sbml.jsbml.KineticLaw;
-import org.sbml.jsbml.MathContainer;
-import org.sbml.jsbml.Model;
-import org.sbml.jsbml.ModelCreator;
-import org.sbml.jsbml.ModelHistory;
-import org.sbml.jsbml.ModifierSpeciesReference;
-import org.sbml.jsbml.NamedSBase;
-import org.sbml.jsbml.Parameter;
-import org.sbml.jsbml.RateRule;
-import org.sbml.jsbml.Reaction;
-import org.sbml.jsbml.Rule;
-import org.sbml.jsbml.SBMLDocument;
-import org.sbml.jsbml.SBMLException;
-import org.sbml.jsbml.SBMLReader;
-import org.sbml.jsbml.SBase;
-import org.sbml.jsbml.SBaseChangedListener;
-import org.sbml.jsbml.Species;
-import org.sbml.jsbml.SpeciesReference;
-import org.sbml.jsbml.SpeciesType;
-import org.sbml.jsbml.StoichiometryMath;
-import org.sbml.jsbml.Symbol;
-import org.sbml.jsbml.Trigger;
-import org.sbml.jsbml.Unit;
-import org.sbml.jsbml.UnitDefinition;
-import org.sbml.jsbml.CVTerm.Qualifier;
-=======
 import org.sbml.jsbml.element.AlgebraicRule;
 import org.sbml.jsbml.element.AssignmentRule;
 import org.sbml.jsbml.element.CVTerm;
@@ -109,7 +70,6 @@
 import org.sbml.jsbml.element.Unit;
 import org.sbml.jsbml.element.UnitDefinition;
 import org.sbml.jsbml.element.CVTerm.Qualifier;
->>>>>>> 0ac1bd39
 import org.sbml.libsbml.SBMLError;
 import org.sbml.libsbml.libsbmlConstants;
 
@@ -119,31 +79,9 @@
  *         andreas.draeger@uni-tuebingen.de</a>
  * 
  */
-public class LibSBMLReader implements SBMLReader {
+public class LibSBMLReader extends AbstractSBMLReader {
 
 	private static final String error = " must be an instance of ";
-
-	/**
-	 * 
-	 * @param model
-	 */
-	public static final void addPredefinedUnitDefinitions(Model model) {
-		if (model.getUnitDefinition("substance") == null)
-			model.addUnitDefinition(UnitDefinition.substance(model.getLevel(),
-					model.getVersion()));
-		if (model.getUnitDefinition("volume") == null)
-			model.addUnitDefinition(UnitDefinition.volume(model.getLevel(),
-					model.getVersion()));
-		if (model.getUnitDefinition("area") == null)
-			model.addUnitDefinition(UnitDefinition.area(model.getLevel(), model
-					.getVersion()));
-		if (model.getUnitDefinition("length") == null)
-			model.addUnitDefinition(UnitDefinition.length(model.getLevel(),
-					model.getVersion()));
-		if (model.getUnitDefinition("time") == null)
-			model.addUnitDefinition(UnitDefinition.time(model.getLevel(), model
-					.getVersion()));
-	}
 
 	/**
 	 * Converts a libSBML SBMLError object into a jsbml SBMLException object.
@@ -709,277 +647,12 @@
 		return exc;
 	}
 
-	/**
-	 * 
-	 */
-	protected LinkedList<SBaseChangedListener> listOfSBaseChangeListeners;
-
-	/**
-	 * 
-	 */
-	protected Model model;
-
 	private org.sbml.libsbml.Model originalModel;
 
 	private Set<org.sbml.libsbml.SBMLDocument> setOfDocuments;
 
-	private Set<IOProgressListener> setEventListeners;
-
-	/**
-	 * 
-	 */
 	public LibSBMLReader() {
-		listOfSBaseChangeListeners = new LinkedList<SBaseChangedListener>();
 		setOfDocuments = new HashSet<org.sbml.libsbml.SBMLDocument>();
-		setEventListeners = new HashSet<IOProgressListener>();
-	}
-
-	/**
-	 * 
-	 * @param model
-	 */
-	public LibSBMLReader(Object model) {
-		this();
-		this.model = readModel(model);
-	}
-
-	/**
-	 * 
-	 * @param sb
-	 */
-	public void addAllSBaseChangeListenersTo(SBase sb) {
-		for (SBaseChangedListener listener : listOfSBaseChangeListeners)
-			sb.addChangeListener(listener);
-	}
-
-	/**
-	 * 
-	 * @param sbcl
-	 */
-	public void addSBaseChangeListener(SBaseChangedListener sbcl) {
-		if (!listOfSBaseChangeListeners.contains(sbcl))
-			listOfSBaseChangeListeners.add(sbcl);
-	}
-
-	/**
-	 * 
-	 * @param math
-	 * @param parent
-	 * @return
-	 */
-	public ASTNode convert(org.sbml.libsbml.ASTNode math, MathContainer parent) {
-		ASTNode ast;
-		switch (math.getType()) {
-		case libsbmlConstants.AST_REAL:
-			ast = new ASTNode(ASTNode.Type.REAL, parent);
-			ast.setValue(math.getReal());
-			break;
-		case libsbmlConstants.AST_INTEGER:
-			ast = new ASTNode(ASTNode.Type.INTEGER, parent);
-			ast.setValue(math.getInteger());
-			break;
-		case libsbmlConstants.AST_FUNCTION_LOG:
-			ast = new ASTNode(ASTNode.Type.FUNCTION_LOG, parent);
-			break;
-		case libsbmlConstants.AST_POWER:
-			ast = new ASTNode(ASTNode.Type.POWER, parent);
-			break;
-		case libsbmlConstants.AST_PLUS:
-			ast = new ASTNode(ASTNode.Type.PLUS, parent);
-			break;
-		case libsbmlConstants.AST_MINUS:
-			ast = new ASTNode(ASTNode.Type.MINUS, parent);
-			break;
-		case libsbmlConstants.AST_TIMES:
-			ast = new ASTNode(ASTNode.Type.TIMES, parent);
-			break;
-		case libsbmlConstants.AST_DIVIDE:
-			ast = new ASTNode(ASTNode.Type.DIVIDE, parent);
-			break;
-		case libsbmlConstants.AST_RATIONAL:
-			ast = new ASTNode(ASTNode.Type.RATIONAL, parent);
-			break;
-		case libsbmlConstants.AST_NAME_TIME:
-			ast = new ASTNode(ASTNode.Type.NAME_TIME, parent);
-			break;
-		case libsbmlConstants.AST_FUNCTION_DELAY:
-			ast = new ASTNode(ASTNode.Type.FUNCTION_DELAY, parent);
-			break;
-		case libsbmlConstants.AST_NAME:
-			ast = new ASTNode(ASTNode.Type.NAME, parent);
-			if (parent instanceof KineticLaw)
-				for (Parameter p : ((KineticLaw) parent).getListOfParameters())
-					if (p.getId().equals(math.getName())) {
-						ast.setVariable(p);
-						break;
-					}
-			if (ast.getVariable() == null) {
-				NamedSBase nsb = model.findNamedSBase(math.getName());
-				if (nsb == null)
-					ast.setName(math.getName());
-				else
-					ast.setVariable(nsb);
-			}
-			break;
-		case libsbmlConstants.AST_CONSTANT_PI:
-			ast = new ASTNode(ASTNode.Type.CONSTANT_PI, parent);
-			break;
-		case libsbmlConstants.AST_CONSTANT_E:
-			ast = new ASTNode(ASTNode.Type.CONSTANT_E, parent);
-			break;
-		case libsbmlConstants.AST_CONSTANT_TRUE:
-			ast = new ASTNode(ASTNode.Type.CONSTANT_TRUE, parent);
-			break;
-		case libsbmlConstants.AST_CONSTANT_FALSE:
-			ast = new ASTNode(ASTNode.Type.CONSTANT_FALSE, parent);
-			break;
-		case libsbmlConstants.AST_REAL_E:
-			ast = new ASTNode(ASTNode.Type.REAL_E, parent);
-			ast.setValue(math.getMantissa(), math.getExponent());
-			break;
-		case libsbmlConstants.AST_FUNCTION_ABS:
-			ast = new ASTNode(ASTNode.Type.FUNCTION_ABS, parent);
-			break;
-		case libsbmlConstants.AST_FUNCTION_ARCCOS:
-			ast = new ASTNode(ASTNode.Type.FUNCTION_ARCCOS, parent);
-			break;
-		case libsbmlConstants.AST_FUNCTION_ARCCOSH:
-			ast = new ASTNode(ASTNode.Type.FUNCTION_ARCCOSH, parent);
-			break;
-		case libsbmlConstants.AST_FUNCTION_ARCCOT:
-			ast = new ASTNode(ASTNode.Type.FUNCTION_ARCCOT, parent);
-			break;
-		case libsbmlConstants.AST_FUNCTION_ARCCOTH:
-			ast = new ASTNode(ASTNode.Type.FUNCTION_ARCCOTH, parent);
-			break;
-		case libsbmlConstants.AST_FUNCTION_ARCCSC:
-			ast = new ASTNode(ASTNode.Type.FUNCTION_ARCCSC, parent);
-			break;
-		case libsbmlConstants.AST_FUNCTION_ARCCSCH:
-			ast = new ASTNode(ASTNode.Type.FUNCTION_ARCCSCH, parent);
-			break;
-		case libsbmlConstants.AST_FUNCTION_ARCSEC:
-			ast = new ASTNode(ASTNode.Type.FUNCTION_ARCSEC, parent);
-			break;
-		case libsbmlConstants.AST_FUNCTION_ARCSECH:
-			ast = new ASTNode(ASTNode.Type.FUNCTION_ARCSECH, parent);
-			break;
-		case libsbmlConstants.AST_FUNCTION_ARCSIN:
-			ast = new ASTNode(ASTNode.Type.FUNCTION_ARCSIN, parent);
-			break;
-		case libsbmlConstants.AST_FUNCTION_ARCSINH:
-			ast = new ASTNode(ASTNode.Type.FUNCTION_ARCSINH, parent);
-			break;
-		case libsbmlConstants.AST_FUNCTION_ARCTAN:
-			ast = new ASTNode(ASTNode.Type.FUNCTION_ARCTAN, parent);
-			break;
-		case libsbmlConstants.AST_FUNCTION_ARCTANH:
-			ast = new ASTNode(ASTNode.Type.FUNCTION_ARCTANH, parent);
-			break;
-		case libsbmlConstants.AST_FUNCTION_CEILING:
-			ast = new ASTNode(ASTNode.Type.FUNCTION_CEILING, parent);
-			break;
-		case libsbmlConstants.AST_FUNCTION_COS:
-			ast = new ASTNode(ASTNode.Type.FUNCTION_COS, parent);
-			break;
-		case libsbmlConstants.AST_FUNCTION_COSH:
-			ast = new ASTNode(ASTNode.Type.FUNCTION_COSH, parent);
-			break;
-		case libsbmlConstants.AST_FUNCTION_COT:
-			ast = new ASTNode(ASTNode.Type.FUNCTION_COT, parent);
-			break;
-		case libsbmlConstants.AST_FUNCTION_COTH:
-			ast = new ASTNode(ASTNode.Type.FUNCTION_COTH, parent);
-			break;
-		case libsbmlConstants.AST_FUNCTION_CSC:
-			ast = new ASTNode(ASTNode.Type.FUNCTION_CSC, parent);
-			break;
-		case libsbmlConstants.AST_FUNCTION_CSCH:
-			ast = new ASTNode(ASTNode.Type.FUNCTION_CSCH, parent);
-			break;
-		case libsbmlConstants.AST_FUNCTION_EXP:
-			ast = new ASTNode(ASTNode.Type.FUNCTION_EXP, parent);
-			break;
-		case libsbmlConstants.AST_FUNCTION_FACTORIAL:
-			ast = new ASTNode(ASTNode.Type.FUNCTION_FACTORIAL, parent);
-			break;
-		case libsbmlConstants.AST_FUNCTION_FLOOR:
-			ast = new ASTNode(ASTNode.Type.FUNCTION_FLOOR, parent);
-			break;
-		case libsbmlConstants.AST_FUNCTION_LN:
-			ast = new ASTNode(ASTNode.Type.FUNCTION_LN, parent);
-			break;
-		case libsbmlConstants.AST_FUNCTION_POWER:
-			ast = new ASTNode(ASTNode.Type.FUNCTION_POWER, parent);
-			break;
-		case libsbmlConstants.AST_FUNCTION_ROOT:
-			ast = new ASTNode(ASTNode.Type.FUNCTION_ROOT, parent);
-			break;
-		case libsbmlConstants.AST_FUNCTION_SEC:
-			ast = new ASTNode(ASTNode.Type.FUNCTION_SEC, parent);
-			break;
-		case libsbmlConstants.AST_FUNCTION_SECH:
-			ast = new ASTNode(ASTNode.Type.FUNCTION_SECH, parent);
-			break;
-		case libsbmlConstants.AST_FUNCTION_SIN:
-			ast = new ASTNode(ASTNode.Type.FUNCTION_SIN, parent);
-			break;
-		case libsbmlConstants.AST_FUNCTION_SINH:
-			ast = new ASTNode(ASTNode.Type.FUNCTION_SINH, parent);
-			break;
-		case libsbmlConstants.AST_FUNCTION_TAN:
-			ast = new ASTNode(ASTNode.Type.FUNCTION_TAN, parent);
-			break;
-		case libsbmlConstants.AST_FUNCTION_TANH:
-			ast = new ASTNode(ASTNode.Type.FUNCTION_TANH, parent);
-			break;
-		case libsbmlConstants.AST_FUNCTION:
-			ast = new ASTNode(ASTNode.Type.FUNCTION, parent);
-			ast.setName(math.getName());
-			break;
-		case libsbmlConstants.AST_LAMBDA:
-			ast = new ASTNode(ASTNode.Type.LAMBDA, parent);
-			break;
-		case libsbmlConstants.AST_LOGICAL_AND:
-			ast = new ASTNode(ASTNode.Type.LOGICAL_AND, parent);
-			break;
-		case libsbmlConstants.AST_LOGICAL_XOR:
-			ast = new ASTNode(ASTNode.Type.LOGICAL_XOR, parent);
-			break;
-		case libsbmlConstants.AST_LOGICAL_OR:
-			ast = new ASTNode(ASTNode.Type.LOGICAL_OR, parent);
-			break;
-		case libsbmlConstants.AST_LOGICAL_NOT:
-			ast = new ASTNode(ASTNode.Type.LOGICAL_NOT, parent);
-			break;
-		case libsbmlConstants.AST_FUNCTION_PIECEWISE:
-			ast = new ASTNode(ASTNode.Type.FUNCTION_PIECEWISE, parent);
-			break;
-		case libsbmlConstants.AST_RELATIONAL_EQ:
-			ast = new ASTNode(ASTNode.Type.RELATIONAL_EQ, parent);
-			break;
-		case libsbmlConstants.AST_RELATIONAL_GEQ:
-			ast = new ASTNode(ASTNode.Type.RELATIONAL_GEQ, parent);
-			break;
-		case libsbmlConstants.AST_RELATIONAL_GT:
-			ast = new ASTNode(ASTNode.Type.RELATIONAL_GT, parent);
-			break;
-		case libsbmlConstants.AST_RELATIONAL_NEQ:
-			ast = new ASTNode(ASTNode.Type.RELATIONAL_NEQ, parent);
-			break;
-		case libsbmlConstants.AST_RELATIONAL_LEQ:
-			ast = new ASTNode(ASTNode.Type.RELATIONAL_LEQ, parent);
-			break;
-		case libsbmlConstants.AST_RELATIONAL_LT:
-			ast = new ASTNode(ASTNode.Type.RELATIONAL_LT, parent);
-			break;
-		default:
-			ast = new ASTNode(ASTNode.Type.UNKNOWN, parent);
-			break;
-		}
-		for (int i = 0; i < math.getNumChildren(); i++)
-			ast.addChild(convert(math.getChild(i), parent));
-		return ast;
 	}
 
 	/*
@@ -999,6 +672,767 @@
 		c.set((int) d.getYear(), (int) d.getMonth(), (int) d.getDay(), (int) d
 				.getHour(), (int) d.getMinute(), (int) d.getSecond());
 		return c.getTime();
+	}
+
+	/*
+	 * (non-Javadoc)
+	 * 
+	 * @see org.sbml.jlibsbml.SBMLReader#getNumErrors()
+	 */
+	public int getNumErrors() {
+		org.sbml.libsbml.SBMLDocument doc = originalModel.getSBMLDocument();
+		doc.checkConsistency();
+		return (int) doc.getNumErrors();
+	}
+
+	/*
+	 * (non-Javadoc)
+	 * 
+	 * @see org.sbml.squeezer.io.AbstractSBMLReader#getOriginalModel()
+	 */
+	// @Override
+	public org.sbml.libsbml.Model getOriginalModel() {
+		return originalModel;
+	}
+
+	/*
+	 * (non-Javadoc)
+	 * 
+	 * @see org.sbml.jlibsbml.SBMLReader#getWarnings()
+	 */
+	public List<SBMLException> getWarnings() {
+		org.sbml.libsbml.SBMLDocument doc = originalModel.getSBMLDocument();
+		doc.checkConsistency();
+		List<SBMLException> excl = new LinkedList<SBMLException>();
+		for (int i = 0; i < doc.getNumErrors(); i++)
+			excl.add(convert(doc.getError(i)));
+		return excl;
+	}
+
+	/*
+	 * (non-Javadoc)
+	 * 
+	 * @see org.sbml.SBMLReader#readCompartment(java.lang.Object)
+	 */
+	public Compartment readCompartment(Object compartment) {
+		if (!(compartment instanceof org.sbml.libsbml.Compartment))
+			throw new IllegalArgumentException("compartment" + error
+					+ "org.sbml.libsbml.Compartment");
+		org.sbml.libsbml.Compartment comp = (org.sbml.libsbml.Compartment) compartment;
+		Compartment c = new Compartment(comp.getId(), (int) comp.getLevel(),
+				(int) comp.getVersion());
+		copyNamedSBaseProperties(c, comp);
+		if (comp.isSetOutside()) {
+			Model m = getModel();
+			if (m.getCompartment(comp.getOutside()) == null)
+				m.addCompartment(readCompartment(comp.getModel()
+						.getCompartment(comp.getOutside())));
+			Compartment outside = getModel().getCompartment(comp.getOutside());
+			c.setOutside(outside);
+		}
+		if (comp.isSetCompartmentType())
+			c
+					.setCompartmentType(readCompartmentType(comp
+							.getCompartmentType()));
+		c.setConstant(comp.getConstant());
+		c.setSize(comp.isSetSize() ? comp.getSize() : Double.NaN);
+		c.setSpatialDimensions((short) comp.getSpatialDimensions());
+		if (comp.isSetUnits())
+			c.setUnits(getModel().getUnitDefinition(comp.getUnits()));
+		return c;
+	}
+
+	/**
+	 * 
+	 * @param compartmenttype
+	 * @return
+	 */
+	public CompartmentType readCompartmentType(Object compartmenttype) {
+		if (!(compartmenttype instanceof org.sbml.libsbml.CompartmentType))
+			throw new IllegalArgumentException("compartmenttype" + error
+					+ "org.sbml.libsbml.CompartmentType");
+		org.sbml.libsbml.CompartmentType comp = (org.sbml.libsbml.CompartmentType) compartmenttype;
+		CompartmentType com = new CompartmentType(comp.getId(), (int) comp
+				.getLevel(), (int) comp.getVersion());
+		copyNamedSBaseProperties(com, comp);
+		return com;
+	}
+
+	/**
+	 * 
+	 * @param constraint
+	 * @return
+	 */
+	public Constraint readConstraint(Object constraint) {
+		if (!(constraint instanceof org.sbml.libsbml.Constraint))
+			throw new IllegalArgumentException("constraint" + error
+					+ "org.sbml.libsml.Constraint");
+		org.sbml.libsbml.Constraint cons = (org.sbml.libsbml.Constraint) constraint;
+		Constraint con = new Constraint((int) cons.getLevel(), (int) cons
+				.getVersion());
+		copySBaseProperties(con, cons);
+		if (cons.isSetMath())
+			con.setMath(convert(cons.getMath(), con));
+		if (cons.isSetMessage())
+			con.setMessage(cons.getMessageString());
+		return con;
+
+	}
+
+	/*
+	 * (non-Javadoc)
+	 * 
+	 * @see org.sbml.jlibsbml.SBMLReader#readCVTerm(java.lang.Object)
+	 */
+	public CVTerm readCVTerm(Object term) {
+		if (!(term instanceof org.sbml.libsbml.CVTerm))
+			throw new IllegalArgumentException("term" + error
+					+ "org.sbml.libsbml.CVTerm.");
+		org.sbml.libsbml.CVTerm libCVt = (org.sbml.libsbml.CVTerm) term;
+		CVTerm t = new CVTerm();
+		switch (libCVt.getQualifierType()) {
+		case libsbmlConstants.MODEL_QUALIFIER:
+			t.setQualifierType(CVTerm.Qualifier.MODEL_QUALIFIER);
+			switch (libCVt.getModelQualifierType()) {
+			case libsbmlConstants.BQM_IS:
+				t.setModelQualifierType(Qualifier.BQM_IS);
+				break;
+			case libsbmlConstants.BQM_IS_DESCRIBED_BY:
+				t.setModelQualifierType(Qualifier.BQM_IS_DESCRIBED_BY);
+				break;
+			case libsbmlConstants.BQM_UNKNOWN:
+				t.setModelQualifierType(Qualifier.BQM_UNKNOWN);
+				break;
+			default:
+				break;
+			}
+			break;
+		case libsbmlConstants.BIOLOGICAL_QUALIFIER:
+			t.setQualifierType(CVTerm.Qualifier.BIOLOGICAL_QUALIFIER);
+			switch (libCVt.getBiologicalQualifierType()) {
+			case libsbmlConstants.BQB_ENCODES:
+				t.setBiologicalQualifierType(Qualifier.BQB_ENCODES);
+				break;
+			case libsbmlConstants.BQB_HAS_PART:
+				t.setBiologicalQualifierType(Qualifier.BQB_HAS_PART);
+				break;
+			case libsbmlConstants.BQB_HAS_VERSION:
+				t.setBiologicalQualifierType(Qualifier.BQB_HAS_VERSION);
+				break;
+			case libsbmlConstants.BQB_IS:
+				t.setBiologicalQualifierType(Qualifier.BQB_IS);
+				break;
+			case libsbmlConstants.BQB_IS_DESCRIBED_BY:
+				t.setBiologicalQualifierType(Qualifier.BQB_IS_DESCRIBED_BY);
+				break;
+			case libsbmlConstants.BQB_IS_ENCODED_BY:
+				t.setBiologicalQualifierType(Qualifier.BQB_IS_ENCODED_BY);
+				break;
+			case libsbmlConstants.BQB_IS_HOMOLOG_TO:
+				t.setBiologicalQualifierType(Qualifier.BQB_IS_HOMOLOG_TO);
+				break;
+			case libsbmlConstants.BQB_IS_PART_OF:
+				t.setBiologicalQualifierType(Qualifier.BQB_IS_PART_OF);
+				break;
+			case libsbmlConstants.BQB_IS_VERSION_OF:
+				t.setBiologicalQualifierType(Qualifier.BQB_IS_VERSION_OF);
+				break;
+			case libsbmlConstants.BQB_OCCURS_IN:
+				t.setBiologicalQualifierType(Qualifier.BQB_OCCURS_IN);
+				break;
+			case libsbmlConstants.BQB_UNKNOWN:
+				t.setBiologicalQualifierType(Qualifier.BQB_UNKNOWN);
+				break;
+			default:
+				break;
+			}
+			break;
+		default:
+			break;
+		}
+		for (int j = 0; j < libCVt.getNumResources(); j++) {
+			t.addResourceURI(libCVt.getResourceURI(j));
+		}
+		return t;
+	}
+
+	/**
+	 * 
+	 * @param delay
+	 * @return
+	 */
+	public Delay readDelay(Object delay) {
+		if (!(delay instanceof org.sbml.libsbml.Delay))
+			throw new IllegalArgumentException("delay" + error
+					+ "org.sbml.libsbml.Delay");
+		org.sbml.libsbml.Delay del = (org.sbml.libsbml.Delay) delay;
+		Delay de = new Delay((int) del.getLevel(), (int) del.getVersion());
+		copySBaseProperties(de, del);
+		if (del.isSetMath())
+			de.setMath(convert(del.getMath(), de));
+		return de;
+	}
+
+	/**
+	 * 
+	 * @param event
+	 * @return
+	 */
+	public Event readEvent(Object event) {
+		if (!(event instanceof org.sbml.libsbml.Event))
+			throw new IllegalArgumentException("event" + error
+					+ "org.sbml.libsbml.Event");
+		org.sbml.libsbml.Event eve = (org.sbml.libsbml.Event) event;
+		Event ev = new Event((int) eve.getLevel(), (int) eve.getVersion());
+		copyNamedSBaseProperties(ev, eve);
+		if (eve.isSetTrigger())
+			ev.setTrigger(readTrigger(eve.getTrigger()));
+		if (eve.isSetDelay())
+			ev.setDelay(readDelay(eve.getDelay()));
+		for (int i = 0; i < eve.getNumEventAssignments(); i++) {
+			ev.addEventAssignment(readEventAssignment(eve
+					.getEventAssignment(i)));
+		}
+		if (eve.isSetTimeUnits())
+			ev.setTimeUnits(eve.getTimeUnits());
+		ev.setUseValuesFromTriggerTime(eve.getUseValuesFromTriggerTime());
+		return ev;
+
+	}
+
+	/**
+	 * 
+	 * @param eventAssignment
+	 * @return
+	 */
+	public EventAssignment readEventAssignment(Object eventass) {
+		if (!(eventass instanceof org.sbml.libsbml.EventAssignment))
+			throw new IllegalArgumentException("eventassignment" + error
+					+ "org.sbml.libsbml.EventAssignment");
+		org.sbml.libsbml.EventAssignment eve = (org.sbml.libsbml.EventAssignment) eventass;
+		EventAssignment ev = new EventAssignment((int) eve.getLevel(),
+				(int) eve.getVersion());
+		copySBaseProperties(ev, eve);
+		if (eve.isSetVariable()) {
+			Symbol variable = model.findSymbol(eve.getVariable());
+			if (variable == null)
+				ev.checkAndSetVariable(eve.getVariable());
+			else
+				ev.setVariable(variable);
+		}
+		if (eve.isSetMath())
+			ev.setMath(convert(eve.getMath(), ev));
+		return ev;
+	}
+
+	/*
+	 * (non-Javadoc)
+	 * 
+	 * @see org.sbml.SBMLReader#readFunctionDefinition(java.lang.Object)
+	 */
+	public FunctionDefinition readFunctionDefinition(Object functionDefinition) {
+		if (!(functionDefinition instanceof org.sbml.libsbml.FunctionDefinition))
+			throw new IllegalArgumentException("functionDefinition" + error
+					+ "org.sbml.libsbml.FunctionDefinition.");
+		org.sbml.libsbml.FunctionDefinition fd = (org.sbml.libsbml.FunctionDefinition) functionDefinition;
+		FunctionDefinition f = new FunctionDefinition(fd.getId(), (int) fd
+				.getLevel(), (int) fd.getVersion());
+		copyNamedSBaseProperties(f, fd);
+		if (fd.isSetMath())
+			f.setMath(convert(fd.getMath(), f));
+		return f;
+	}
+
+	/*
+	 * (non-Javadoc)
+	 * 
+	 * @see org.sbml.SBMLReader#readInitialAssignment(java.lang.Object)
+	 */
+	public InitialAssignment readInitialAssignment(Object initialAssignment) {
+		if (!(initialAssignment instanceof org.sbml.libsbml.InitialAssignment))
+			throw new IllegalArgumentException("initialAssignment" + error
+					+ "org.sbml.libsbml.InitialAssignment.");
+		org.sbml.libsbml.InitialAssignment sbIA = (org.sbml.libsbml.InitialAssignment) initialAssignment;
+		if (!sbIA.isSetSymbol())
+			throw new IllegalArgumentException(
+					"Symbol attribute not set for InitialAssignment");
+		InitialAssignment ia = new InitialAssignment(model.findSymbol(sbIA
+				.getSymbol()));
+		copySBaseProperties(ia, sbIA);
+		if (sbIA.isSetMath())
+			ia.setMath(convert(sbIA.getMath(), ia));
+		return ia;
+	}
+
+	/*
+	 * (non-Javadoc)
+	 * 
+	 * @see org.sbml.SBMLReader#readKineticLaw(java.lang.Object)
+	 */
+	public KineticLaw readKineticLaw(Object kineticLaw) {
+		if (!(kineticLaw instanceof org.sbml.libsbml.KineticLaw))
+			throw new IllegalArgumentException("kineticLaw" + error
+					+ "org.sbml.libsbml.KineticLaw.");
+		org.sbml.libsbml.KineticLaw kl = (org.sbml.libsbml.KineticLaw) kineticLaw;
+		KineticLaw kinlaw = new KineticLaw((int) kl.getLevel(), (int) kl
+				.getVersion());
+		copySBaseProperties(kinlaw, kl);
+		for (int i = 0; i < kl.getNumParameters(); i++)
+			kinlaw.addParameter(readParameter(kl.getParameter(i)));
+		if (kl.isSetMath())
+			kinlaw.setMath(convert(kl.getMath(), kinlaw));
+		addAllSBaseChangeListenersTo(kinlaw);
+		return kinlaw;
+	}
+
+	/*
+	 * (non-Javadoc)
+	 * 
+	 * @see org.sbml.SBMLReader#readModel(java.lang.Object)
+	 */
+	public Model readModel(Object model) {
+		if (model instanceof String) {
+			org.sbml.libsbml.SBMLDocument doc = (new org.sbml.libsbml.SBMLReader())
+					.readSBML(model.toString());
+			setOfDocuments.add(doc);
+			model = doc.getModel();
+		}
+		if (model instanceof org.sbml.libsbml.Model) {
+			this.originalModel = (org.sbml.libsbml.Model) model;
+			SBMLDocument sbmldoc = new SBMLDocument((int) originalModel
+					.getLevel(), (int) originalModel.getVersion());
+			copySBaseProperties(sbmldoc, originalModel.getSBMLDocument());
+			this.model = sbmldoc.createModel(originalModel.getId());
+			copyNamedSBaseProperties(this.model, originalModel);
+			int i;
+			if (originalModel.isSetModelHistory()) {
+				ModelHistory mh = new ModelHistory();
+				org.sbml.libsbml.ModelHistory libHist = originalModel
+						.getModelHistory();
+				for (i = 0; i < libHist.getNumCreators(); i++) {
+					ModelCreator mc = new ModelCreator();
+					org.sbml.libsbml.ModelCreator creator = originalModel
+							.getModelHistory().getCreator(i);
+					mc.setGivenName(creator.getGivenName());
+					mc.setFamilyName(creator.getFamilyName());
+					mc.setEmail(creator.getEmail());
+					mc.setOrganisation(creator.getOrganization());
+					mh.addCreator(mc);
+				}
+				if (libHist.isSetCreatedDate())
+					mh.setCreatedDate(convertDate(libHist.getCreatedDate()));
+				if (libHist.isSetModifiedDate())
+					mh.setModifiedDate(convertDate(libHist.getModifiedDate()));
+				for (i = 0; i < libHist.getNumModifiedDates(); i++)
+					mh.addModifiedDate(convertDate(libHist.getModifiedDate(i)));
+				(this.model.getAnnotation()).setModelHistory(mh);
+			}
+			for (i = 0; i < originalModel.getNumFunctionDefinitions(); i++)
+				this.model
+						.addFunctionDefinition(readFunctionDefinition(originalModel
+								.getFunctionDefinition(i)));
+			for (i = 0; i < originalModel.getNumUnitDefinitions(); i++)
+				this.model.addUnitDefinition(readUnitDefinition(originalModel
+						.getUnitDefinition(i)));
+			// This is something, libSBML wouldn't do...
+			addPredefinedUnitDefinitions(this.model);
+			for (i = 0; i < originalModel.getNumCompartmentTypes(); i++)
+				this.model.addCompartmentType(readCompartmentType(originalModel
+						.getCompartmentType(i)));
+			for (i = 0; i < originalModel.getNumSpeciesTypes(); i++)
+				this.model.addSpeciesType(readSpeciesType(originalModel
+						.getSpeciesType(i)));
+			for (i = 0; i < originalModel.getNumCompartments(); i++)
+				this.model.addCompartment(readCompartment(originalModel
+						.getCompartment(i)));
+			for (i = 0; i < originalModel.getNumSpecies(); i++)
+				this.model.addSpecies(readSpecies(originalModel.getSpecies(i)));
+			for (i = 0; i < originalModel.getNumParameters(); i++)
+				this.model.addParameter(readParameter(originalModel
+						.getParameter(i)));
+			for (i = 0; i < originalModel.getNumInitialAssignments(); i++)
+				this.model
+						.addInitialAssignment(readInitialAssignment(originalModel
+								.getInitialAssignment(i)));
+			for (i = 0; i < originalModel.getNumRules(); i++)
+				this.model.addRule(readRule(originalModel.getRule(i)));
+			for (i = 0; i < originalModel.getNumConstraints(); i++)
+				this.model.addConstraint(readConstraint(originalModel
+						.getConstraint(i)));
+			for (i = 0; i < originalModel.getNumReactions(); i++) {
+				org.sbml.libsbml.Reaction rOrig = originalModel.getReaction(i);
+				Reaction r = readReaction(rOrig);
+				this.model.addReaction(r);
+				if (rOrig.isSetKineticLaw())
+					r.setKineticLaw(readKineticLaw(rOrig.getKineticLaw()));
+			}
+			for (i = 0; i < originalModel.getNumEvents(); i++)
+				this.model.addEvent(readEvent(originalModel.getEvent(i)));
+			addAllSBaseChangeListenersTo(this.model);
+			return this.model;
+		}
+		return null;
+	}
+
+	/*
+	 * (non-Javadoc)
+	 * 
+	 * @see org.sbml.SBMLReader#readModifierSpeciesReference(java.lang.Object)
+	 */
+	public ModifierSpeciesReference readModifierSpeciesReference(
+			Object modifierSpeciesReference) {
+		if (!(modifierSpeciesReference instanceof org.sbml.libsbml.ModifierSpeciesReference))
+			throw new IllegalArgumentException("modifierSpeciesReference"
+					+ error + "org.sbml.libsbml.ModifierSpeciesReference.");
+		org.sbml.libsbml.ModifierSpeciesReference msr = (org.sbml.libsbml.ModifierSpeciesReference) modifierSpeciesReference;
+		ModifierSpeciesReference mod = new ModifierSpeciesReference(model.getSpecies(msr.getSpecies()));
+		copyNamedSBaseProperties(mod, msr);
+		if (msr.isSetSBOTerm()) {
+			mod.setSBOTerm(msr.getSBOTerm());
+			/*
+			 * if (!SBO.isEnzymaticCatalysis(mod.getSBOTerm()) &&
+			 * possibleEnzymes.contains(Integer.valueOf(mod
+			 * .getSpeciesInstance().getSBOTerm())))
+			 * mod.setSBOTerm(SBO.getEnzymaticCatalysis());
+			 */
+		}
+		addAllSBaseChangeListenersTo(mod);
+		return mod;
+	}
+
+	/*
+	 * (non-Javadoc)
+	 * 
+	 * @see org.sbml.SBMLReader#readParameter(java.lang.Object)
+	 */
+	public Parameter readParameter(Object parameter) {
+		if (!(parameter instanceof org.sbml.libsbml.Parameter))
+			throw new IllegalArgumentException("parameter" + error
+					+ "org.sbml.libsbml.Parameter.");
+		org.sbml.libsbml.Parameter p = (org.sbml.libsbml.Parameter) parameter;
+		Parameter para = new Parameter(p.getId(), (int) p.getLevel(), (int) p
+				.getVersion());
+		copyNamedSBaseProperties(para, p);
+		if (p.isSetValue())
+			para.setValue(p.getValue());
+		para.setConstant(p.getConstant());
+		if (p.isSetUnits()) {
+			UnitDefinition ud = this.model.getUnitDefinition(p.getUnits());
+			if (ud != null)
+				para.setUnits(ud);
+			else
+				para.setUnits(Unit.Kind.valueOf(p.getUnits().toUpperCase()));
+		}
+		addAllSBaseChangeListenersTo(para);
+		return para;
+	}
+
+	/*
+	 * (non-Javadoc)
+	 * 
+	 * @see org.sbml.SBMLReader#readReaction(java.lang.Object)
+	 */
+	public Reaction readReaction(Object reac) {
+		if (!(reac instanceof org.sbml.libsbml.Reaction))
+			throw new IllegalArgumentException("reaction" + error
+					+ "org.sbml.libsbml.Reaction.");
+		org.sbml.libsbml.Reaction r = (org.sbml.libsbml.Reaction) reac;
+		Reaction reaction = new Reaction(r.getId(), (int) r.getLevel(), (int) r
+				.getVersion());
+		copyNamedSBaseProperties(reaction, r);
+		for (int i = 0; i < r.getNumReactants(); i++)
+			reaction.addReactant(readSpeciesReference(r.getReactant(i)));
+		for (int i = 0; i < r.getNumProducts(); i++)
+			reaction.addProduct(readSpeciesReference(r.getProduct(i)));
+		for (int i = 0; i < r.getNumModifiers(); i++)
+			reaction
+					.addModifier(readModifierSpeciesReference(r.getModifier(i)));
+		reaction.setFast(r.getFast());
+		reaction.setReversible(r.getReversible());
+		addAllSBaseChangeListenersTo(reaction);
+		return reaction;
+	}
+
+	/*
+	 * (non-Javadoc)
+	 * 
+	 * @see org.sbml.SBMLReader#readRule(java.lang.Object)
+	 */
+	public Rule readRule(Object rule) {
+		if (!(rule instanceof org.sbml.libsbml.Rule))
+			throw new IllegalArgumentException("rule" + error
+					+ "org.sbml.libsbml.Rule.");
+		org.sbml.libsbml.Rule libRule = (org.sbml.libsbml.Rule) rule;
+		Rule r;
+		if (libRule.isAlgebraic())
+			r = new AlgebraicRule((int) libRule.getLevel(), (int) libRule
+					.getVersion());
+		else {
+			Symbol s = model.findSymbol(libRule.getVariable());
+			if (libRule.isAssignment())
+				r = new AssignmentRule(s);
+			else
+				r = new RateRule(s);
+		}
+		copySBaseProperties(r, libRule);
+		if (libRule.isSetMath())
+			r.setMath(convert(libRule.getMath(), r));
+		return r;
+	}
+
+	/*
+	 * (non-Javadoc)
+	 * 
+	 * @see org.sbml.SBMLReader#readSpecies(java.lang.Object)
+	 */
+	public Species readSpecies(Object species) {
+		if (!(species instanceof org.sbml.libsbml.Species))
+			throw new IllegalArgumentException("species" + error
+					+ "org.sbml.libsbml.Species.");
+		org.sbml.libsbml.Species spec = (org.sbml.libsbml.Species) species;
+		Species s = new Species(spec.getId(), (int) spec.getLevel(), (int) spec
+				.getVersion());
+		copyNamedSBaseProperties(s, spec);
+		if (spec.isSetCharge())
+			s.setCharge(spec.getCharge());
+		if (spec.isSetCompartment())
+			s.setCompartment(getModel().getCompartment(spec.getCompartment()));
+		s.setBoundaryCondition(spec.getBoundaryCondition());
+		s.setConstant(spec.getConstant());
+		s.setHasOnlySubstanceUnits(spec.getHasOnlySubstanceUnits());
+		if (spec.isSetInitialAmount())
+			s.setInitialAmount(spec.getInitialAmount());
+		else if (spec.isSetInitialConcentration())
+			s.setInitialConcentration(spec.getInitialConcentration());
+		if (spec.isSetSubstanceUnits())
+			s.setSubstanceUnits(this.model.getUnitDefinition(spec.getUnits()));
+		if (spec.isSetSpeciesType())
+			s.setSpeciesType(this.model.getSpeciesType(spec.getSpeciesType()));
+		addAllSBaseChangeListenersTo(s);
+		return s;
+	}
+
+	/*
+	 * (non-Javadoc)
+	 * 
+	 * @see org.sbml.SBMLReader#readSpeciesReference(java.lang.Object)
+	 */
+	public SpeciesReference readSpeciesReference(Object speciesReference) {
+		if (!(speciesReference instanceof org.sbml.libsbml.SpeciesReference)) {
+			throw new IllegalArgumentException("speciesReference" + error
+					+ "org.sbml.libsbml.SpeciesReference.");
+		}
+		
+		org.sbml.libsbml.SpeciesReference specref = (org.sbml.libsbml.SpeciesReference) speciesReference;
+		
+		SpeciesReference spec = new SpeciesReference(model.getSpecies(specref.getSpecies()));
+		
+		copyNamedSBaseProperties(spec, specref);
+		
+		if (specref.isSetStoichiometryMath())
+			spec.setStoichiometryMath(readStoichiometricMath(specref
+					.getStoichiometryMath()));
+		else
+			spec.setStoichiometry(specref.getStoichiometry());
+		addAllSBaseChangeListenersTo(spec);
+		return spec;
+	}
+
+	/*
+	 * (non-Javadoc)
+	 * 
+	 * @see org.sbml.SBMLReader#readSpeciesType(java.lang.Object)
+	 */
+	public SpeciesType readSpeciesType(Object speciesType) {
+		if (!(speciesType instanceof org.sbml.libsbml.SpeciesType))
+			throw new IllegalArgumentException("speciesType" + error
+					+ "org.sbml.libsbml.SpeciesType.");
+		org.sbml.libsbml.SpeciesType libST = (org.sbml.libsbml.SpeciesType) speciesType;
+		SpeciesType st = new SpeciesType(libST.getId(), (int) libST.getLevel(),
+				(int) libST.getVersion());
+		copyNamedSBaseProperties(st, libST);
+		return st;
+	}
+
+	/*
+	 * (non-Javadoc)
+	 * 
+	 * @see org.sbml.SBMLReader#readStoichiometricMath(java.lang.Object)
+	 */
+	public StoichiometryMath readStoichiometricMath(Object stoichiometryMath) {
+		org.sbml.libsbml.StoichiometryMath s = (org.sbml.libsbml.StoichiometryMath) stoichiometryMath;
+		StoichiometryMath sm = new StoichiometryMath((int) s.getLevel(),
+				(int) s.getVersion());
+		copySBaseProperties(sm, s);
+		if (s.isSetMath())
+			sm.setMath(convert(s.getMath(), sm));
+		return sm;
+	}
+
+	/**
+	 * 
+	 * @param trigger
+	 * @return
+	 */
+	public Trigger readTrigger(Object trigger) {
+		if (!(trigger instanceof org.sbml.libsbml.Trigger))
+			throw new IllegalArgumentException("trigger" + error
+					+ "org.sbml.libsbml.Trigger");
+		org.sbml.libsbml.Trigger trigg = (org.sbml.libsbml.Trigger) trigger;
+		Trigger trig = new Trigger((int) trigg.getLevel(), (int) trigg
+				.getVersion());
+		copySBaseProperties(trig, trigg);
+		if (trigg.isSetMath())
+			trig.setMath(convert(trigg.getMath(), trig));
+		return trig;
+
+	}
+
+	/*
+	 * (non-Javadoc)
+	 * 
+	 * @see org.sbml.SBMLReader#readUnit(java.lang.Object)
+	 */
+	public Unit readUnit(Object unit) {
+		if (!(unit instanceof org.sbml.libsbml.Unit))
+			throw new IllegalArgumentException("unit" + error
+					+ "org.sbml.libsbml.Unit");
+		org.sbml.libsbml.Unit libUnit = (org.sbml.libsbml.Unit) unit;
+		Unit u = new Unit((int) libUnit.getLevel(), (int) libUnit.getVersion());
+		copySBaseProperties(u, libUnit);
+		switch (libUnit.getKind()) {
+		case libsbmlConstants.UNIT_KIND_AMPERE:
+			u.setKind(Unit.Kind.AMPERE);
+			break;
+		case libsbmlConstants.UNIT_KIND_BECQUEREL:
+			u.setKind(Unit.Kind.BECQUEREL);
+			break;
+		case libsbmlConstants.UNIT_KIND_CANDELA:
+			u.setKind(Unit.Kind.CANDELA);
+			break;
+		case libsbmlConstants.UNIT_KIND_CELSIUS:
+			u.setKind(Unit.Kind.CELSIUS);
+			break;
+		case libsbmlConstants.UNIT_KIND_COULOMB:
+			u.setKind(Unit.Kind.COULOMB);
+			break;
+		case libsbmlConstants.UNIT_KIND_DIMENSIONLESS:
+			u.setKind(Unit.Kind.DIMENSIONLESS);
+			break;
+		case libsbmlConstants.UNIT_KIND_FARAD:
+			u.setKind(Unit.Kind.FARAD);
+			break;
+		case libsbmlConstants.UNIT_KIND_GRAM:
+			u.setKind(Unit.Kind.GRAM);
+			break;
+		case libsbmlConstants.UNIT_KIND_GRAY:
+			u.setKind(Unit.Kind.GRAY);
+			break;
+		case libsbmlConstants.UNIT_KIND_HENRY:
+			u.setKind(Unit.Kind.HENRY);
+			break;
+		case libsbmlConstants.UNIT_KIND_HERTZ:
+			u.setKind(Unit.Kind.HERTZ);
+			break;
+		case libsbmlConstants.UNIT_KIND_INVALID:
+			u.setKind(Unit.Kind.INVALID);
+			break;
+		case libsbmlConstants.UNIT_KIND_ITEM:
+			u.setKind(Unit.Kind.ITEM);
+			break;
+		case libsbmlConstants.UNIT_KIND_JOULE:
+			u.setKind(Unit.Kind.JOULE);
+			break;
+		case libsbmlConstants.UNIT_KIND_KATAL:
+			u.setKind(Unit.Kind.KATAL);
+			break;
+		case libsbmlConstants.UNIT_KIND_KELVIN:
+			u.setKind(Unit.Kind.KELVIN);
+			break;
+		case libsbmlConstants.UNIT_KIND_KILOGRAM:
+			u.setKind(Unit.Kind.KILOGRAM);
+			break;
+		case libsbmlConstants.UNIT_KIND_LITER:
+			u.setKind(Unit.Kind.LITER);
+			break;
+		case libsbmlConstants.UNIT_KIND_LITRE:
+			u.setKind(Unit.Kind.LITRE);
+			break;
+		case libsbmlConstants.UNIT_KIND_LUMEN:
+			u.setKind(Unit.Kind.LUMEN);
+			break;
+		case libsbmlConstants.UNIT_KIND_LUX:
+			u.setKind(Unit.Kind.LUX);
+			break;
+		case libsbmlConstants.UNIT_KIND_METER:
+			u.setKind(Unit.Kind.METER);
+			break;
+		case libsbmlConstants.UNIT_KIND_METRE:
+			u.setKind(Unit.Kind.METRE);
+			break;
+		case libsbmlConstants.UNIT_KIND_MOLE:
+			u.setKind(Unit.Kind.MOLE);
+			break;
+		case libsbmlConstants.UNIT_KIND_NEWTON:
+			u.setKind(Unit.Kind.NEWTON);
+			break;
+		case libsbmlConstants.UNIT_KIND_OHM:
+			u.setKind(Unit.Kind.OHM);
+			break;
+		case libsbmlConstants.UNIT_KIND_PASCAL:
+			u.setKind(Unit.Kind.PASCAL);
+			break;
+		case libsbmlConstants.UNIT_KIND_RADIAN:
+			u.setKind(Unit.Kind.RADIAN);
+			break;
+		case libsbmlConstants.UNIT_KIND_SECOND:
+			u.setKind(Unit.Kind.SECOND);
+			break;
+		case libsbmlConstants.UNIT_KIND_SIEMENS:
+			u.setKind(Unit.Kind.SIEMENS);
+			break;
+		case libsbmlConstants.UNIT_KIND_SIEVERT:
+			u.setKind(Unit.Kind.SIEVERT);
+			break;
+		case libsbmlConstants.UNIT_KIND_STERADIAN:
+			u.setKind(Unit.Kind.STERADIAN);
+			break;
+		case libsbmlConstants.UNIT_KIND_TESLA:
+			u.setKind(Unit.Kind.TESLA);
+			break;
+		case libsbmlConstants.UNIT_KIND_VOLT:
+			u.setKind(Unit.Kind.VOLT);
+			break;
+		case libsbmlConstants.UNIT_KIND_WATT:
+			u.setKind(Unit.Kind.WATT);
+			break;
+		case libsbmlConstants.UNIT_KIND_WEBER:
+			u.setKind(Unit.Kind.WEBER);
+			break;
+		}
+		u.setExponent(libUnit.getExponent());
+		u.setMultiplier(libUnit.getMultiplier());
+		u.setScale(libUnit.getScale());
+		u.setOffset(libUnit.getOffset());
+		return u;
+	}
+
+	/*
+	 * (non-Javadoc)
+	 * 
+	 * @see org.sbml.SBMLReader#readUnitDefinition(java.lang.Object)
+	 */
+	public UnitDefinition readUnitDefinition(Object unitDefinition) {
+		if (!(unitDefinition instanceof org.sbml.libsbml.UnitDefinition))
+			throw new IllegalArgumentException("unitDefinition" + error
+					+ "org.sbml.libsbml.UnitDefinition");
+		org.sbml.libsbml.UnitDefinition libUD = (org.sbml.libsbml.UnitDefinition) unitDefinition;
+		UnitDefinition ud = new UnitDefinition(libUD.getId(), (int) libUD
+				.getLevel(), (int) libUD.getVersion());
+		copyNamedSBaseProperties(ud, libUD);
+		for (int i = 0; i < libUD.getNumUnits(); i++)
+			ud.addUnit(readUnit(libUD.getUnit(i)));
+		return ud;
 	}
 
 	/**
@@ -1092,910 +1526,6 @@
 		if (libSBase.isSetNotes())
 			sbase.setNotes(libSBase.getNotesString());
 		for (int i = 0; i < libSBase.getNumCVTerms(); i++)
-			sbase.addCVTerm(readCVTerm(libSBase.getCVTerm(i)));
-	}
-
-	/**
-	 * 
-	 * @return
-	 */
-	public Model getModel() {
-		return model;
-	}
-
-	/*
-	 * (non-Javadoc)
-	 * 
-	 * @see org.sbml.jlibsbml.SBMLReader#getNumErrors()
-	 */
-	public int getNumErrors() {
-		org.sbml.libsbml.SBMLDocument doc = originalModel.getSBMLDocument();
-		doc.checkConsistency();
-		return (int) doc.getNumErrors();
-	}
-
-	/*
-	 * (non-Javadoc)
-	 * 
-	 * @see org.sbml.squeezer.io.AbstractSBMLReader#getOriginalModel()
-	 */
-	// @Override
-	public org.sbml.libsbml.Model getOriginalModel() {
-		return originalModel;
-	}
-
-	/*
-	 * (non-Javadoc)
-	 * 
-	 * @see org.sbml.jlibsbml.SBMLReader#getWarnings()
-	 */
-	public List<SBMLException> getWarnings() {
-		org.sbml.libsbml.SBMLDocument doc = originalModel.getSBMLDocument();
-		doc.checkConsistency();
-		List<SBMLException> excl = new LinkedList<SBMLException>();
-		for (int i = 0; i < doc.getNumErrors(); i++)
-			excl.add(convert(doc.getError(i)));
-		return excl;
-	}
-
-	/*
-	 * (non-Javadoc)
-	 * 
-	 * @see org.sbml.SBMLReader#readCompartment(java.lang.Object)
-	 */
-	public Compartment readCompartment(Object compartment) {
-		if (!(compartment instanceof org.sbml.libsbml.Compartment))
-			throw new IllegalArgumentException("compartment" + error
-					+ "org.sbml.libsbml.Compartment");
-		org.sbml.libsbml.Compartment comp = (org.sbml.libsbml.Compartment) compartment;
-		Compartment c = new Compartment(comp.getId(), (int) comp.getLevel(),
-				(int) comp.getVersion());
-		copyNamedSBaseProperties(c, comp);
-		if (comp.isSetOutside()) {
-			Model m = getModel();
-			if (m.getCompartment(comp.getOutside()) == null)
-				m.addCompartment(readCompartment(comp.getModel()
-						.getCompartment(comp.getOutside())));
-			Compartment outside = getModel().getCompartment(comp.getOutside());
-			c.setOutside(outside);
-		}
-		if (comp.isSetCompartmentType())
-			c
-					.setCompartmentType(readCompartmentType(comp
-							.getCompartmentType()));
-		c.setConstant(comp.getConstant());
-		c.setSize(comp.isSetSize() ? comp.getSize() : Double.NaN);
-		c.setSpatialDimensions((short) comp.getSpatialDimensions());
-		if (comp.isSetUnits())
-			c.setUnits(getModel().getUnitDefinition(comp.getUnits()));
-		return c;
-	}
-
-	/**
-	 * 
-	 * @param compartmenttype
-	 * @return
-	 */
-	public CompartmentType readCompartmentType(Object compartmenttype) {
-		if (!(compartmenttype instanceof org.sbml.libsbml.CompartmentType))
-			throw new IllegalArgumentException("compartmenttype" + error
-					+ "org.sbml.libsbml.CompartmentType");
-		org.sbml.libsbml.CompartmentType comp = (org.sbml.libsbml.CompartmentType) compartmenttype;
-		CompartmentType com = new CompartmentType(comp.getId(), (int) comp
-				.getLevel(), (int) comp.getVersion());
-		copyNamedSBaseProperties(com, comp);
-		return com;
-	}
-
-	/**
-	 * 
-	 * @param constraint
-	 * @return
-	 */
-	public Constraint readConstraint(Object constraint) {
-		if (!(constraint instanceof org.sbml.libsbml.Constraint))
-			throw new IllegalArgumentException("constraint" + error
-					+ "org.sbml.libsml.Constraint");
-		org.sbml.libsbml.Constraint cons = (org.sbml.libsbml.Constraint) constraint;
-		Constraint con = new Constraint((int) cons.getLevel(), (int) cons
-				.getVersion());
-		copySBaseProperties(con, cons);
-		if (cons.isSetMath())
-			con.setMath(convert(cons.getMath(), con));
-		if (cons.isSetMessage())
-			con.setMessage(cons.getMessageString());
-		return con;
-
-	}
-
-	/*
-	 * (non-Javadoc)
-	 * 
-	 * @see org.sbml.jlibsbml.SBMLReader#readCVTerm(java.lang.Object)
-	 */
-	public CVTerm readCVTerm(Object term) {
-		if (!(term instanceof org.sbml.libsbml.CVTerm))
-			throw new IllegalArgumentException("term" + error
-					+ "org.sbml.libsbml.CVTerm.");
-		org.sbml.libsbml.CVTerm libCVt = (org.sbml.libsbml.CVTerm) term;
-		CVTerm t = new CVTerm();
-		switch (libCVt.getQualifierType()) {
-		case libsbmlConstants.MODEL_QUALIFIER:
-			t.setQualifierType(CVTerm.Type.MODEL_QUALIFIER);
-			switch (libCVt.getModelQualifierType()) {
-			case libsbmlConstants.BQM_IS:
-				t.setModelQualifierType(Qualifier.BQM_IS);
-				break;
-			case libsbmlConstants.BQM_IS_DESCRIBED_BY:
-				t.setModelQualifierType(Qualifier.BQM_IS_DESCRIBED_BY);
-				break;
-			case libsbmlConstants.BQM_UNKNOWN:
-				t.setModelQualifierType(Qualifier.BQM_UNKNOWN);
-				break;
-			default:
-				break;
-			}
-			break;
-		case libsbmlConstants.BIOLOGICAL_QUALIFIER:
-			t.setQualifierType(CVTerm.Type.BIOLOGICAL_QUALIFIER);
-			switch (libCVt.getBiologicalQualifierType()) {
-			case libsbmlConstants.BQB_ENCODES:
-				t.setBiologicalQualifierType(Qualifier.BQB_ENCODES);
-				break;
-			case libsbmlConstants.BQB_HAS_PART:
-				t.setBiologicalQualifierType(Qualifier.BQB_HAS_PART);
-				break;
-			case libsbmlConstants.BQB_HAS_VERSION:
-				t.setBiologicalQualifierType(Qualifier.BQB_HAS_VERSION);
-				break;
-			case libsbmlConstants.BQB_IS:
-				t.setBiologicalQualifierType(Qualifier.BQB_IS);
-				break;
-			case libsbmlConstants.BQB_IS_DESCRIBED_BY:
-				t.setBiologicalQualifierType(Qualifier.BQB_IS_DESCRIBED_BY);
-				break;
-			case libsbmlConstants.BQB_IS_ENCODED_BY:
-				t.setBiologicalQualifierType(Qualifier.BQB_IS_ENCODED_BY);
-				break;
-			case libsbmlConstants.BQB_IS_HOMOLOG_TO:
-				t.setBiologicalQualifierType(Qualifier.BQB_IS_HOMOLOG_TO);
-				break;
-			case libsbmlConstants.BQB_IS_PART_OF:
-				t.setBiologicalQualifierType(Qualifier.BQB_IS_PART_OF);
-				break;
-			case libsbmlConstants.BQB_IS_VERSION_OF:
-				t.setBiologicalQualifierType(Qualifier.BQB_IS_VERSION_OF);
-				break;
-			case libsbmlConstants.BQB_OCCURS_IN:
-				t.setBiologicalQualifierType(Qualifier.BQB_OCCURS_IN);
-				break;
-			case libsbmlConstants.BQB_UNKNOWN:
-				t.setBiologicalQualifierType(Qualifier.BQB_UNKNOWN);
-				break;
-			default:
-				break;
-			}
-			break;
-		default:
-			break;
-		}
-		for (int j = 0; j < libCVt.getNumResources(); j++) {
-			t.addResourceURI(libCVt.getResourceURI(j));
-		}
-		return t;
-	}
-
-	/**
-	 * 
-	 * @param delay
-	 * @return
-	 */
-	public Delay readDelay(Object delay) {
-		if (!(delay instanceof org.sbml.libsbml.Delay))
-			throw new IllegalArgumentException("delay" + error
-					+ "org.sbml.libsbml.Delay");
-		org.sbml.libsbml.Delay del = (org.sbml.libsbml.Delay) delay;
-		Delay de = new Delay((int) del.getLevel(), (int) del.getVersion());
-		copySBaseProperties(de, del);
-		if (del.isSetMath())
-			de.setMath(convert(del.getMath(), de));
-		return de;
-	}
-
-	/**
-	 * 
-	 * @param event
-	 * @return
-	 */
-	public Event readEvent(Object event) {
-		if (!(event instanceof org.sbml.libsbml.Event))
-			throw new IllegalArgumentException("event" + error
-					+ "org.sbml.libsbml.Event");
-		org.sbml.libsbml.Event eve = (org.sbml.libsbml.Event) event;
-		Event ev = new Event((int) eve.getLevel(), (int) eve.getVersion());
-		copyNamedSBaseProperties(ev, eve);
-		if (eve.isSetTrigger())
-			ev.setTrigger(readTrigger(eve.getTrigger()));
-		if (eve.isSetDelay())
-			ev.setDelay(readDelay(eve.getDelay()));
-		for (int i = 0; i < eve.getNumEventAssignments(); i++) {
-			ev.addEventAssignment(readEventAssignment(eve
-					.getEventAssignment(i)));
-		}
-		if (eve.isSetTimeUnits())
-			ev.setTimeUnits(eve.getTimeUnits());
-		ev.setUseValuesFromTriggerTime(eve.getUseValuesFromTriggerTime());
-		return ev;
-
-	}
-
-	/**
-	 * 
-	 * @param eventAssignment
-	 * @return
-	 */
-	public EventAssignment readEventAssignment(Object eventass) {
-		if (!(eventass instanceof org.sbml.libsbml.EventAssignment))
-			throw new IllegalArgumentException("eventassignment" + error
-					+ "org.sbml.libsbml.EventAssignment");
-		org.sbml.libsbml.EventAssignment eve = (org.sbml.libsbml.EventAssignment) eventass;
-		EventAssignment ev = new EventAssignment((int) eve.getLevel(),
-				(int) eve.getVersion());
-		copySBaseProperties(ev, eve);
-		if (eve.isSetVariable()) {
-			Symbol variable = model.findSymbol(eve.getVariable());
-			if (variable == null)
-				ev.checkAndSetVariable(eve.getVariable());
-			else
-				ev.setVariable(variable);
-		}
-		if (eve.isSetMath())
-			ev.setMath(convert(eve.getMath(), ev));
-		return ev;
-	}
-
-	/*
-	 * (non-Javadoc)
-	 * 
-	 * @see org.sbml.SBMLReader#readFunctionDefinition(java.lang.Object)
-	 */
-	public FunctionDefinition readFunctionDefinition(Object functionDefinition) {
-		if (!(functionDefinition instanceof org.sbml.libsbml.FunctionDefinition))
-			throw new IllegalArgumentException("functionDefinition" + error
-					+ "org.sbml.libsbml.FunctionDefinition.");
-		org.sbml.libsbml.FunctionDefinition fd = (org.sbml.libsbml.FunctionDefinition) functionDefinition;
-		FunctionDefinition f = new FunctionDefinition(fd.getId(), (int) fd
-				.getLevel(), (int) fd.getVersion());
-		copyNamedSBaseProperties(f, fd);
-		if (fd.isSetMath())
-			f.setMath(convert(fd.getMath(), f));
-		return f;
-	}
-
-	/*
-	 * (non-Javadoc)
-	 * 
-	 * @see org.sbml.SBMLReader#readInitialAssignment(java.lang.Object)
-	 */
-	public InitialAssignment readInitialAssignment(Object initialAssignment) {
-		if (!(initialAssignment instanceof org.sbml.libsbml.InitialAssignment))
-			throw new IllegalArgumentException("initialAssignment" + error
-					+ "org.sbml.libsbml.InitialAssignment.");
-		org.sbml.libsbml.InitialAssignment sbIA = (org.sbml.libsbml.InitialAssignment) initialAssignment;
-		if (!sbIA.isSetSymbol())
-			throw new IllegalArgumentException(
-					"Symbol attribute not set for InitialAssignment");
-		InitialAssignment ia = new InitialAssignment(model.findSymbol(sbIA
-				.getSymbol()));
-		copySBaseProperties(ia, sbIA);
-		if (sbIA.isSetMath())
-			ia.setMath(convert(sbIA.getMath(), ia));
-		return ia;
-	}
-
-	/*
-	 * (non-Javadoc)
-	 * 
-	 * @see org.sbml.SBMLReader#readKineticLaw(java.lang.Object)
-	 */
-	public KineticLaw readKineticLaw(Object kineticLaw) {
-		if (!(kineticLaw instanceof org.sbml.libsbml.KineticLaw))
-			throw new IllegalArgumentException("kineticLaw" + error
-					+ "org.sbml.libsbml.KineticLaw.");
-		org.sbml.libsbml.KineticLaw kl = (org.sbml.libsbml.KineticLaw) kineticLaw;
-		KineticLaw kinlaw = new KineticLaw((int) kl.getLevel(), (int) kl
-				.getVersion());
-		copySBaseProperties(kinlaw, kl);
-		for (int i = 0; i < kl.getNumParameters(); i++)
-			kinlaw.addParameter(readParameter(kl.getParameter(i)));
-		if (kl.isSetMath())
-			kinlaw.setMath(convert(kl.getMath(), kinlaw));
-		addAllSBaseChangeListenersTo(kinlaw);
-		return kinlaw;
-	}
-
-	/*
-	 * (non-Javadoc)
-	 * 
-	 * @see org.sbml.SBMLReader#readModel(java.lang.Object)
-	 */
-	public Model readModel(Object model) {
-		if (model instanceof String) {
-			org.sbml.libsbml.SBMLDocument doc = (new org.sbml.libsbml.SBMLReader())
-					.readSBML(model.toString());
-			setOfDocuments.add(doc);
-			model = doc.getModel();
-		}
-		if (model instanceof org.sbml.libsbml.Model) {
-			this.originalModel = (org.sbml.libsbml.Model) model;
-			SBMLDocument sbmldoc = new SBMLDocument((int) originalModel
-					.getLevel(), (int) originalModel.getVersion());
-			copySBaseProperties(sbmldoc, originalModel.getSBMLDocument());
-			this.model = sbmldoc.createModel(originalModel.getId());
-			copyNamedSBaseProperties(this.model, originalModel);
-			int i;
-			if (originalModel.isSetModelHistory()) {
-				ModelHistory mh = new ModelHistory();
-				org.sbml.libsbml.ModelHistory libHist = originalModel
-						.getModelHistory();
-				for (i = 0; i < libHist.getNumCreators(); i++) {
-					ModelCreator mc = new ModelCreator();
-					org.sbml.libsbml.ModelCreator creator = originalModel
-							.getModelHistory().getCreator(i);
-					mc.setGivenName(creator.getGivenName());
-					mc.setFamilyName(creator.getFamilyName());
-					mc.setEmail(creator.getEmail());
-					mc.setOrganisation(creator.getOrganization());
-					mh.addCreator(mc);
-				}
-				if (libHist.isSetCreatedDate())
-					mh.setCreatedDate(convertDate(libHist.getCreatedDate()));
-				if (libHist.isSetModifiedDate())
-					mh.setModifiedDate(convertDate(libHist.getModifiedDate()));
-				for (i = 0; i < libHist.getNumModifiedDates(); i++)
-					mh.addModifiedDate(convertDate(libHist.getModifiedDate(i)));
-<<<<<<< HEAD
-				this.model.setModelHistory(mh);
-				fireIOEvent(mh);
-=======
-				(this.model.getAnnotation()).setModelHistory(mh);
->>>>>>> 0ac1bd39
-			}
-			for (i = 0; i < originalModel.getNumFunctionDefinitions(); i++) {
-				this.model.addFunctionDefinition(readFunctionDefinition(originalModel
-						.getFunctionDefinition(i)));
-				fireIOEvent(this.model.getFunctionDefinition(i));
-			}
-			for (i = 0; i < originalModel.getNumUnitDefinitions(); i++) {
-				this.model.addUnitDefinition(readUnitDefinition(originalModel
-						.getUnitDefinition(i)));
-				fireIOEvent(this.model.getUnitDefinition(i));
-			}
-			// This is something, libSBML wouldn't do...
-			addPredefinedUnitDefinitions(this.model);
-			for (i = 0; i < originalModel.getNumCompartmentTypes(); i++) {
-				this.model.addCompartmentType(readCompartmentType(originalModel
-						.getCompartmentType(i)));
-				fireIOEvent(this.model.getCompartmentType(i));
-			}
-			for (i = 0; i < originalModel.getNumSpeciesTypes(); i++) {
-				this.model.addSpeciesType(readSpeciesType(originalModel
-						.getSpeciesType(i)));
-				fireIOEvent(this.model.getSpeciesType(i));
-			}
-			for (i = 0; i < originalModel.getNumCompartments(); i++) {
-				this.model.addCompartment(readCompartment(originalModel
-						.getCompartment(i)));
-				fireIOEvent(this.model.getCompartment(i));
-			}
-			for (i = 0; i < originalModel.getNumSpecies(); i++) {
-				this.model.addSpecies(readSpecies(originalModel.getSpecies(i)));
-				fireIOEvent(this.model.getSpecies(i));
-			}
-			for (i = 0; i < originalModel.getNumParameters(); i++) {
-				this.model.addParameter(readParameter(originalModel
-						.getParameter(i)));
-				fireIOEvent(this.model.getParameter(i));
-			}
-			for (i = 0; i < originalModel.getNumInitialAssignments(); i++) {
-				this.model
-						.addInitialAssignment(readInitialAssignment(originalModel
-								.getInitialAssignment(i)));
-				fireIOEvent(this.model.getInitialAssignment(i));
-			}
-			for (i = 0; i < originalModel.getNumRules(); i++) {
-				this.model.addRule(readRule(originalModel.getRule(i)));
-				fireIOEvent(this.model.getRule(i));
-			}
-			for (i = 0; i < originalModel.getNumConstraints(); i++) {
-				this.model.addConstraint(readConstraint(originalModel
-						.getConstraint(i)));
-				fireIOEvent(this.model.getConstraint(i));
-			}
-			for (i = 0; i < originalModel.getNumReactions(); i++) {
-				org.sbml.libsbml.Reaction rOrig = originalModel.getReaction(i);
-				Reaction r = readReaction(rOrig);
-				this.model.addReaction(r);
-				if (rOrig.isSetKineticLaw())
-					r.setKineticLaw(readKineticLaw(rOrig.getKineticLaw()));
-				fireIOEvent(this.model.getReaction(i));
-			}
-			for (i = 0; i < originalModel.getNumEvents(); i++) {
-				this.model.addEvent(readEvent(originalModel.getEvent(i)));
-				fireIOEvent(this.model.getEvent(i));
-			}
-			addAllSBaseChangeListenersTo(this.model);
-			return this.model;
-		}
-		return null;
-	}
-
-	/**
-	 * 
-	 * @param currObject
-	 */
-	private void fireIOEvent(Object currObject) {
-		for (IOProgressListener iopl : setEventListeners)
-			iopl.ioProgressOn(currObject);
-	}
-
-	/*
-	 * (non-Javadoc)
-	 * 
-	 * @see org.sbml.SBMLReader#readModifierSpeciesReference(java.lang.Object)
-	 */
-	public ModifierSpeciesReference readModifierSpeciesReference(
-			Object modifierSpeciesReference) {
-		if (!(modifierSpeciesReference instanceof org.sbml.libsbml.ModifierSpeciesReference))
-			throw new IllegalArgumentException("modifierSpeciesReference"
-					+ error + "org.sbml.libsbml.ModifierSpeciesReference.");
-		org.sbml.libsbml.ModifierSpeciesReference msr = (org.sbml.libsbml.ModifierSpeciesReference) modifierSpeciesReference;
-		ModifierSpeciesReference mod = new ModifierSpeciesReference(model.getSpecies(msr.getSpecies()));
-		copyNamedSBaseProperties(mod, msr);
-		if (msr.isSetSBOTerm()) {
-			mod.setSBOTerm(msr.getSBOTerm());
-			/*
-			 * if (!SBO.isEnzymaticCatalysis(mod.getSBOTerm()) &&
-			 * possibleEnzymes.contains(Integer.valueOf(mod
-			 * .getSpeciesInstance().getSBOTerm())))
-			 * mod.setSBOTerm(SBO.getEnzymaticCatalysis());
-			 */
-		}
-		addAllSBaseChangeListenersTo(mod);
-		return mod;
-	}
-
-	/*
-	 * (non-Javadoc)
-	 * 
-	 * @see org.sbml.SBMLReader#readParameter(java.lang.Object)
-	 */
-	public Parameter readParameter(Object parameter) {
-		if (!(parameter instanceof org.sbml.libsbml.Parameter))
-			throw new IllegalArgumentException("parameter" + error
-					+ "org.sbml.libsbml.Parameter.");
-		org.sbml.libsbml.Parameter p = (org.sbml.libsbml.Parameter) parameter;
-		Parameter para = new Parameter(p.getId(), (int) p.getLevel(), (int) p
-				.getVersion());
-		copyNamedSBaseProperties(para, p);
-		if (p.isSetValue())
-			para.setValue(p.getValue());
-		para.setConstant(p.getConstant());
-		if (p.isSetUnits()) {
-			UnitDefinition ud = this.model.getUnitDefinition(p.getUnits());
-			if (ud != null)
-				para.setUnits(ud);
-			else
-				para.setUnits(Unit.Kind.valueOf(p.getUnits().toUpperCase()));
-		}
-		addAllSBaseChangeListenersTo(para);
-		return para;
-	}
-
-	/*
-	 * (non-Javadoc)
-	 * 
-	 * @see org.sbml.SBMLReader#readReaction(java.lang.Object)
-	 */
-	public Reaction readReaction(Object reac) {
-		if (!(reac instanceof org.sbml.libsbml.Reaction))
-			throw new IllegalArgumentException("reaction" + error
-					+ "org.sbml.libsbml.Reaction.");
-		org.sbml.libsbml.Reaction r = (org.sbml.libsbml.Reaction) reac;
-		Reaction reaction = new Reaction(r.getId(), (int) r.getLevel(), (int) r
-				.getVersion());
-		copyNamedSBaseProperties(reaction, r);
-		for (int i = 0; i < r.getNumReactants(); i++)
-			reaction.addReactant(readSpeciesReference(r.getReactant(i)));
-		for (int i = 0; i < r.getNumProducts(); i++)
-			reaction.addProduct(readSpeciesReference(r.getProduct(i)));
-		for (int i = 0; i < r.getNumModifiers(); i++)
-			reaction
-					.addModifier(readModifierSpeciesReference(r.getModifier(i)));
-		reaction.setFast(r.getFast());
-		reaction.setReversible(r.getReversible());
-		addAllSBaseChangeListenersTo(reaction);
-		return reaction;
-	}
-
-	/*
-	 * (non-Javadoc)
-	 * 
-	 * @see org.sbml.SBMLReader#readRule(java.lang.Object)
-	 */
-	public Rule readRule(Object rule) {
-		if (!(rule instanceof org.sbml.libsbml.Rule))
-			throw new IllegalArgumentException("rule" + error
-					+ "org.sbml.libsbml.Rule.");
-		org.sbml.libsbml.Rule libRule = (org.sbml.libsbml.Rule) rule;
-		Rule r;
-		if (libRule.isAlgebraic())
-			r = new AlgebraicRule((int) libRule.getLevel(), (int) libRule
-					.getVersion());
-		else {
-			Symbol s = model.findSymbol(libRule.getVariable());
-			if (libRule.isAssignment())
-				r = new AssignmentRule(s);
-			else
-				r = new RateRule(s);
-		}
-		copySBaseProperties(r, libRule);
-		if (libRule.isSetMath())
-			r.setMath(convert(libRule.getMath(), r));
-		return r;
-	}
-
-	/*
-	 * (non-Javadoc)
-	 * 
-	 * @see org.sbml.SBMLReader#readSpecies(java.lang.Object)
-	 */
-	public Species readSpecies(Object species) {
-		if (!(species instanceof org.sbml.libsbml.Species))
-			throw new IllegalArgumentException("species" + error
-					+ "org.sbml.libsbml.Species.");
-		org.sbml.libsbml.Species spec = (org.sbml.libsbml.Species) species;
-		Species s = new Species(spec.getId(), (int) spec.getLevel(), (int) spec
-				.getVersion());
-		copyNamedSBaseProperties(s, spec);
-		if (spec.isSetCharge())
-			s.setCharge(spec.getCharge());
-		if (spec.isSetCompartment())
-			s.setCompartment(getModel().getCompartment(spec.getCompartment()));
-		s.setBoundaryCondition(spec.getBoundaryCondition());
-		s.setConstant(spec.getConstant());
-		s.setHasOnlySubstanceUnits(spec.getHasOnlySubstanceUnits());
-		if (spec.isSetInitialAmount())
-			s.setInitialAmount(spec.getInitialAmount());
-		else if (spec.isSetInitialConcentration())
-			s.setInitialConcentration(spec.getInitialConcentration());
-		if (spec.isSetSubstanceUnits())
-			s.setSubstanceUnits(this.model.getUnitDefinition(spec.getUnits()));
-		if (spec.isSetSpeciesType())
-			s.setSpeciesType(this.model.getSpeciesType(spec.getSpeciesType()));
-		addAllSBaseChangeListenersTo(s);
-		return s;
-	}
-
-	/*
-	 * (non-Javadoc)
-	 * 
-	 * @see org.sbml.SBMLReader#readSpeciesReference(java.lang.Object)
-	 */
-	public SpeciesReference readSpeciesReference(Object speciesReference) {
-		if (!(speciesReference instanceof org.sbml.libsbml.SpeciesReference)) {
-			throw new IllegalArgumentException("speciesReference" + error
-					+ "org.sbml.libsbml.SpeciesReference.");
-		}
-		
-		org.sbml.libsbml.SpeciesReference specref = (org.sbml.libsbml.SpeciesReference) speciesReference;
-		
-		SpeciesReference spec = new SpeciesReference(model.getSpecies(specref.getSpecies()));
-		
-		copyNamedSBaseProperties(spec, specref);
-		
-		if (specref.isSetStoichiometryMath())
-			spec.setStoichiometryMath(readStoichiometricMath(specref
-					.getStoichiometryMath()));
-		else
-			spec.setStoichiometry(specref.getStoichiometry());
-		addAllSBaseChangeListenersTo(spec);
-		return spec;
-	}
-
-	/*
-	 * (non-Javadoc)
-	 * 
-	 * @see org.sbml.SBMLReader#readSpeciesType(java.lang.Object)
-	 */
-	public SpeciesType readSpeciesType(Object speciesType) {
-		if (!(speciesType instanceof org.sbml.libsbml.SpeciesType))
-			throw new IllegalArgumentException("speciesType" + error
-					+ "org.sbml.libsbml.SpeciesType.");
-		org.sbml.libsbml.SpeciesType libST = (org.sbml.libsbml.SpeciesType) speciesType;
-		SpeciesType st = new SpeciesType(libST.getId(), (int) libST.getLevel(),
-				(int) libST.getVersion());
-		copyNamedSBaseProperties(st, libST);
-		return st;
-	}
-
-	/*
-	 * (non-Javadoc)
-	 * 
-	 * @see org.sbml.SBMLReader#readStoichiometricMath(java.lang.Object)
-	 */
-	public StoichiometryMath readStoichiometricMath(Object stoichiometryMath) {
-		org.sbml.libsbml.StoichiometryMath s = (org.sbml.libsbml.StoichiometryMath) stoichiometryMath;
-		StoichiometryMath sm = new StoichiometryMath((int) s.getLevel(),
-				(int) s.getVersion());
-		copySBaseProperties(sm, s);
-		if (s.isSetMath())
-			sm.setMath(convert(s.getMath(), sm));
-		return sm;
-	}
-
-	/**
-	 * 
-	 * @param trigger
-	 * @return
-	 */
-	public Trigger readTrigger(Object trigger) {
-		if (!(trigger instanceof org.sbml.libsbml.Trigger))
-			throw new IllegalArgumentException("trigger" + error
-					+ "org.sbml.libsbml.Trigger");
-		org.sbml.libsbml.Trigger trigg = (org.sbml.libsbml.Trigger) trigger;
-		Trigger trig = new Trigger((int) trigg.getLevel(), (int) trigg
-				.getVersion());
-		copySBaseProperties(trig, trigg);
-		if (trigg.isSetMath())
-			trig.setMath(convert(trigg.getMath(), trig));
-		return trig;
-
-	}
-
-	/*
-	 * (non-Javadoc)
-	 * 
-	 * @see org.sbml.SBMLReader#readUnit(java.lang.Object)
-	 */
-	public Unit readUnit(Object unit) {
-		if (!(unit instanceof org.sbml.libsbml.Unit))
-			throw new IllegalArgumentException("unit" + error
-					+ "org.sbml.libsbml.Unit");
-		org.sbml.libsbml.Unit libUnit = (org.sbml.libsbml.Unit) unit;
-		Unit u = new Unit((int) libUnit.getLevel(), (int) libUnit.getVersion());
-		copySBaseProperties(u, libUnit);
-		switch (libUnit.getKind()) {
-		case libsbmlConstants.UNIT_KIND_AMPERE:
-			u.setKind(Unit.Kind.AMPERE);
-			break;
-		case libsbmlConstants.UNIT_KIND_BECQUEREL:
-			u.setKind(Unit.Kind.BECQUEREL);
-			break;
-		case libsbmlConstants.UNIT_KIND_CANDELA:
-			u.setKind(Unit.Kind.CANDELA);
-			break;
-		case libsbmlConstants.UNIT_KIND_CELSIUS:
-			u.setKind(Unit.Kind.CELSIUS);
-			break;
-		case libsbmlConstants.UNIT_KIND_COULOMB:
-			u.setKind(Unit.Kind.COULOMB);
-			break;
-		case libsbmlConstants.UNIT_KIND_DIMENSIONLESS:
-			u.setKind(Unit.Kind.DIMENSIONLESS);
-			break;
-		case libsbmlConstants.UNIT_KIND_FARAD:
-			u.setKind(Unit.Kind.FARAD);
-			break;
-		case libsbmlConstants.UNIT_KIND_GRAM:
-			u.setKind(Unit.Kind.GRAM);
-			break;
-		case libsbmlConstants.UNIT_KIND_GRAY:
-			u.setKind(Unit.Kind.GRAY);
-			break;
-		case libsbmlConstants.UNIT_KIND_HENRY:
-			u.setKind(Unit.Kind.HENRY);
-			break;
-		case libsbmlConstants.UNIT_KIND_HERTZ:
-			u.setKind(Unit.Kind.HERTZ);
-			break;
-		case libsbmlConstants.UNIT_KIND_INVALID:
-			u.setKind(Unit.Kind.INVALID);
-			break;
-		case libsbmlConstants.UNIT_KIND_ITEM:
-			u.setKind(Unit.Kind.ITEM);
-			break;
-		case libsbmlConstants.UNIT_KIND_JOULE:
-			u.setKind(Unit.Kind.JOULE);
-			break;
-		case libsbmlConstants.UNIT_KIND_KATAL:
-			u.setKind(Unit.Kind.KATAL);
-			break;
-		case libsbmlConstants.UNIT_KIND_KELVIN:
-			u.setKind(Unit.Kind.KELVIN);
-			break;
-		case libsbmlConstants.UNIT_KIND_KILOGRAM:
-			u.setKind(Unit.Kind.KILOGRAM);
-			break;
-		case libsbmlConstants.UNIT_KIND_LITER:
-			u.setKind(Unit.Kind.LITER);
-			break;
-		case libsbmlConstants.UNIT_KIND_LITRE:
-			u.setKind(Unit.Kind.LITRE);
-			break;
-		case libsbmlConstants.UNIT_KIND_LUMEN:
-			u.setKind(Unit.Kind.LUMEN);
-			break;
-		case libsbmlConstants.UNIT_KIND_LUX:
-			u.setKind(Unit.Kind.LUX);
-			break;
-		case libsbmlConstants.UNIT_KIND_METER:
-			u.setKind(Unit.Kind.METER);
-			break;
-		case libsbmlConstants.UNIT_KIND_METRE:
-			u.setKind(Unit.Kind.METRE);
-			break;
-		case libsbmlConstants.UNIT_KIND_MOLE:
-			u.setKind(Unit.Kind.MOLE);
-			break;
-		case libsbmlConstants.UNIT_KIND_NEWTON:
-			u.setKind(Unit.Kind.NEWTON);
-			break;
-		case libsbmlConstants.UNIT_KIND_OHM:
-			u.setKind(Unit.Kind.OHM);
-			break;
-		case libsbmlConstants.UNIT_KIND_PASCAL:
-			u.setKind(Unit.Kind.PASCAL);
-			break;
-		case libsbmlConstants.UNIT_KIND_RADIAN:
-			u.setKind(Unit.Kind.RADIAN);
-			break;
-		case libsbmlConstants.UNIT_KIND_SECOND:
-			u.setKind(Unit.Kind.SECOND);
-			break;
-		case libsbmlConstants.UNIT_KIND_SIEMENS:
-			u.setKind(Unit.Kind.SIEMENS);
-			break;
-		case libsbmlConstants.UNIT_KIND_SIEVERT:
-			u.setKind(Unit.Kind.SIEVERT);
-			break;
-		case libsbmlConstants.UNIT_KIND_STERADIAN:
-			u.setKind(Unit.Kind.STERADIAN);
-			break;
-		case libsbmlConstants.UNIT_KIND_TESLA:
-			u.setKind(Unit.Kind.TESLA);
-			break;
-		case libsbmlConstants.UNIT_KIND_VOLT:
-			u.setKind(Unit.Kind.VOLT);
-			break;
-		case libsbmlConstants.UNIT_KIND_WATT:
-			u.setKind(Unit.Kind.WATT);
-			break;
-		case libsbmlConstants.UNIT_KIND_WEBER:
-			u.setKind(Unit.Kind.WEBER);
-			break;
-		}
-		u.setExponent(libUnit.getExponent());
-		u.setMultiplier(libUnit.getMultiplier());
-		u.setScale(libUnit.getScale());
-		u.setOffset(libUnit.getOffset());
-		return u;
-	}
-
-	/*
-	 * (non-Javadoc)
-	 * 
-	 * @see org.sbml.SBMLReader#readUnitDefinition(java.lang.Object)
-	 */
-	public UnitDefinition readUnitDefinition(Object unitDefinition) {
-		if (!(unitDefinition instanceof org.sbml.libsbml.UnitDefinition))
-			throw new IllegalArgumentException("unitDefinition" + error
-					+ "org.sbml.libsbml.UnitDefinition");
-		org.sbml.libsbml.UnitDefinition libUD = (org.sbml.libsbml.UnitDefinition) unitDefinition;
-		UnitDefinition ud = new UnitDefinition(libUD.getId(), (int) libUD
-				.getLevel(), (int) libUD.getVersion());
-		copyNamedSBaseProperties(ud, libUD);
-		for (int i = 0; i < libUD.getNumUnits(); i++)
-			ud.addUnit(readUnit(libUD.getUnit(i)));
-		return ud;
-	}
-
-<<<<<<< HEAD
-	public void addIOProgressListener(IOProgressListener listener) {
-		setEventListeners.add(listener);
-=======
-	/**
-	 * 
-	 * @param sbase
-	 * @param libSBase
-	 */
-	private void copyNamedSBaseProperties(NamedSBase sbase,
-			org.sbml.libsbml.SBase libSBase) {
-		copySBaseProperties(sbase, libSBase);
-		if (libSBase instanceof org.sbml.libsbml.Compartment) {
-			org.sbml.libsbml.Compartment c = (org.sbml.libsbml.Compartment) libSBase;
-			if (c.isSetId())
-				sbase.setId(c.getId());
-			if (c.isSetName())
-				sbase.setName(c.getName());
-		} else if (libSBase instanceof org.sbml.libsbml.CompartmentType) {
-			org.sbml.libsbml.CompartmentType c = (org.sbml.libsbml.CompartmentType) libSBase;
-			if (c.isSetId())
-				sbase.setId(c.getId());
-			if (c.isSetName())
-				sbase.setName(c.getName());
-		} else if (libSBase instanceof org.sbml.libsbml.Event) {
-			org.sbml.libsbml.Event c = (org.sbml.libsbml.Event) libSBase;
-			if (c.isSetId())
-				sbase.setId(c.getId());
-			if (c.isSetName())
-				sbase.setName(c.getName());
-		} else if (libSBase instanceof org.sbml.libsbml.FunctionDefinition) {
-			org.sbml.libsbml.FunctionDefinition c = (org.sbml.libsbml.FunctionDefinition) libSBase;
-			if (c.isSetId())
-				sbase.setId(c.getId());
-			if (c.isSetName())
-				sbase.setName(c.getName());
-		} else if (libSBase instanceof org.sbml.libsbml.Model) {
-			org.sbml.libsbml.Model c = (org.sbml.libsbml.Model) libSBase;
-			if (c.isSetId())
-				sbase.setId(c.getId());
-			if (c.isSetName())
-				sbase.setName(c.getName());
-		} else if (libSBase instanceof org.sbml.libsbml.Parameter) {
-			org.sbml.libsbml.Parameter c = (org.sbml.libsbml.Parameter) libSBase;
-			if (c.isSetId())
-				sbase.setId(c.getId());
-			if (c.isSetName())
-				sbase.setName(c.getName());
-		} else if (libSBase instanceof org.sbml.libsbml.Reaction) {
-			org.sbml.libsbml.Reaction c = (org.sbml.libsbml.Reaction) libSBase;
-			if (c.isSetId())
-				sbase.setId(c.getId());
-			if (c.isSetName())
-				sbase.setName(c.getName());
-		} else if (libSBase instanceof org.sbml.libsbml.SimpleSpeciesReference) {
-			org.sbml.libsbml.SimpleSpeciesReference c = (org.sbml.libsbml.SimpleSpeciesReference) libSBase;
-			if (c.isSetId())
-				sbase.setId(c.getId());
-			if (c.isSetName())
-				sbase.setName(c.getName());
-		} else if (libSBase instanceof org.sbml.libsbml.Species) {
-			org.sbml.libsbml.Species c = (org.sbml.libsbml.Species) libSBase;
-			if (c.isSetId())
-				sbase.setId(c.getId());
-			if (c.isSetName())
-				sbase.setName(c.getName());
-		} else if (libSBase instanceof org.sbml.libsbml.SpeciesType) {
-			org.sbml.libsbml.SpeciesType c = (org.sbml.libsbml.SpeciesType) libSBase;
-			if (c.isSetId())
-				sbase.setId(c.getId());
-			if (c.isSetName())
-				sbase.setName(c.getName());
-		} else if (libSBase instanceof org.sbml.libsbml.UnitDefinition) {
-			org.sbml.libsbml.UnitDefinition c = (org.sbml.libsbml.UnitDefinition) libSBase;
-			if (c.isSetId())
-				sbase.setId(c.getId());
-			if (c.isSetName())
-				sbase.setName(c.getName());
-		}
-	}
-
-	/**
-	 * 
-	 * @param sbase
-	 * @param libSBase
-	 */
-	private void copySBaseProperties(SBase sbase,
-			org.sbml.libsbml.SBase libSBase) {
-		if (libSBase.isSetMetaId())
-			sbase.setMetaId(libSBase.getMetaId());
-		if (libSBase.isSetSBOTerm())
-			sbase.setSBOTerm(libSBase.getSBOTerm());
-		if (libSBase.isSetNotes())
-			sbase.setNotes(libSBase.getNotesString());
-		for (int i = 0; i < libSBase.getNumCVTerms(); i++)
 			sbase.getAnnotation().addCVTerm(readCVTerm(libSBase.getCVTerm(i)));
->>>>>>> 0ac1bd39
 	}
 }