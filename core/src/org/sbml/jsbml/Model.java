--- conflicted
+++ resolved
@@ -2653,15 +2653,9 @@
    */
   public int getMathContainerCount() {
     return getFunctionDefinitionCount() + getInitialAssignmentCount()
-<<<<<<< HEAD
-      + getEventAssignmentCount() + getDelayCount() + getConstraintCount()
-      + getRuleCount() + getTriggerCount() + getStoichiometryMathCount()
-      + getKineticLawCount();
-=======
     + getEventAssignmentCount() + getDelayCount() + getConstraintCount()
     + getRuleCount() + getTriggerCount() + getStoichiometryMathCount()
     + getKineticLawCount();
->>>>>>> f6d9a2ee
   }
 
 
@@ -3327,12 +3321,7 @@
    * @return the number of {@link SBaseWithDerivedUnit}s of this {@link Model}.
    */
   public int getSBaseWithDerivedUnitCount() {
-    return getNamedSBaseWithDerivedUnitCount() + getMathContainerCount()
-<<<<<<< HEAD
-      - getFunctionDefinitionCount();
-=======
-    - getFunctionDefinitionCount();
->>>>>>> f6d9a2ee
+    return getNamedSBaseWithDerivedUnitCount() + getMathContainerCount() - getFunctionDefinitionCount();
   }
 
 
